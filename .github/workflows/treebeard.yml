--- conflicted
+++ resolved
@@ -10,13 +10,8 @@
     runs-on: ubuntu-latest
     strategy:
       matrix:
-<<<<<<< HEAD
         python-version: [3.6, 3.7, 3.8]
-        notebook: ['00_simple_example', '02_Eigendistortions', '01_Linear_approximation_of_nonlinear_model', '03_Steerable_Pyramid', '04_Perceptual_distance', '05_Geodesics', '06_Metamer', '07_MAD_Competition', '08_Simple_MAD', '09_Original_MAD', '10_Synthesis']
-=======
-        python-version: [3.6, 3.7]
-        notebook: ['00_simple_example', '02_Eigendistortions', '01_Linear_approximation_of_nonlinear_model', '03_Steerable_Pyramid', '04_Perceptual_distance', '05_Geodesics', '06_Metamer', '07_MAD_Competition', '08_Simple_MAD', '09_Original_MAD', '10_Synthesis', 'Sampling_and_Aliasing', 'Display']
->>>>>>> efe2ba62
+        notebook: ['00_simple_example', '02_Eigendistortions', '01_Linear_approximation_of_nonlinear_model', '03_Steerable_Pyramid', '04_Perceptual_distance', '05_Geodesics', '06_Metamer', '07_MAD_Competition', '08_Simple_MAD', '09_Original_MAD', '10_Synthesis', 'Display']
       fail-fast: false
     name: Run treebeard
     steps:
