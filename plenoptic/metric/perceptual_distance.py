--- conflicted
+++ resolved
@@ -4,7 +4,6 @@
 import warnings
 
 from ..simulate.canonical_computations import Laplacian_Pyramid, Steerable_Pyramid_Freq
-from ..simulate.canonical_computations import local_gain_control_dict, rectangular_to_polar_dict
 from ..simulate.canonical_computations.filters import circular_gaussian2d
 from ..simulate.models import Factorized_Pyramid
 
@@ -459,7 +458,6 @@
     under construction
     """
 
-<<<<<<< HEAD
     y1 = normalized_steerable_pyramid(IM_1)
     y2 = normalized_steerable_pyramid(IM_2)
 
@@ -471,14 +469,6 @@
                 (y1[key] - y2[key]) ** 2 / (y1[key] ** 2 + y2[key] ** 2), dim=(2, 3)) + epsilon))  # Similar to SSIM
         else:
             dist.append(torch.sqrt(torch.mean((y1[key] - y2[key]) ** 2, dim=(2, 3)) + epsilon))
-=======
-    if complex:
-        linear = Steerable_Pyramid_Freq(IM_1.shape[-2:], order=O, height=S, is_complex=True)
-        non_linear = rectangular_to_polar_dict
-    else:
-        linear = Steerable_Pyramid_Freq(IM_1.shape[-2:], order=O, height=S)
-        non_linear = local_gain_control_dict
->>>>>>> 540ee18e
 
     return torch.stack(dist).mean(dim=0)
 
