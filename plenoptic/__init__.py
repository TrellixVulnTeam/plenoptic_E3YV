--- conflicted
+++ resolved
@@ -9,10 +9,6 @@
 from .tools.stats import *
 from .tools.display import *
 
-<<<<<<< HEAD
-# TODO - absorb into more meaningful categories
-=======
->>>>>>> 298ac0f4
 from .tools.metamer_utils import *
 
 from .version import version as __version__