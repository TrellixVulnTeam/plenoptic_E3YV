from typing import Tuple, Union

import numpy as np
import torch
import torch.fft as fft
from pyrtools.pyramids.steer import steer_to_harmonics_mtx
from torchvision.transforms.functional import center_crop


def minimum(x, dim=None, keepdim=False):
    r"""compute minimum in torch over any axis or combination of axes in tensor

    Parameters
    ----------
    x: torch.Tensor
        input tensor
    dim: list of ints
        dimensions over which you would like to compute the minimum
    keepdim: bool
        keep original dimensions of tensor when returning result

    Returns
    -------
    min_x : torch.Tensor
        Minimum value of x.

    """
    if dim is None:
        dim = tuple(range(x.ndim))
    dim = reversed(sorted(dim))
    min_x = x
    for i in dim:
        min_x, _ = min_x.min(i, keepdim)
    return min_x


def maximum(x, dim=None, keepdim=False):
    r"""compute maximum in torch over any dim or combination of axes in tensor

    Parameters
    ----------
    x: torch.Tensor
        input tensor
    dim: list of ints
        dimensions over which you would like to compute the minimum
    keepdim: bool
        keep original dimensions of tensor when returning result

    Returns
    -------
    max_x : torch.Tensor
        Maximum value of x.

    """
    if dim is None:
        dim = tuple(range(x.ndim))
    dim = reversed(sorted(dim))
    max_x = x
    for i in dim:
        max_x, _ = max_x.max(i, keepdim)
    return max_x


def rescale(x, a=0, b=1):
    r"""Linearly rescale the dynamic range of the input x to [a, b]
    """
    v = x.max() - x.min()
    g = (x - x.min())
    if v > 0:
        g = g / v
    return a + g * (b-a)


def interpolate1d(x_new, Y, X):
    r""" One-dimensional linear interpolation.

    Returns the one-dimensional piecewise linear interpolant to a
    function with given discrete data points (X, Y), evaluated at x_new.

    Note: this function is just a wrapper around ``np.interp()``.

    Parameters
    ----------
    x_new: torch.Tensor
        The x-coordinates at which to evaluate the interpolated values.
    Y: array_like
        The y-coordinates of the data points.
    X: array_like
        The x-coordinates of the data points, same length as X.

    Returns
    -------
    Interpolated values of shape identical to `x_new`.
    """

    out = np.interp(x=x_new.flatten(), xp=X, fp=Y)

    return np.reshape(out, x_new.shape)


def raised_cosine(width=1, position=0, values=(0, 1)):
    """Return a lookup table containing a "raised cosine" soft threshold
    function

    Y =  VALUES(1)
        + (VALUES(2)-VALUES(1))
        * cos^2( PI/2 * (X - POSITION + WIDTH)/WIDTH )

    this lookup table is suitable for use by `interpolate1d`

    Parameters
    ---------
    width : float
        the width of the region over which the transition occurs
    position : float
        the location of the center of the threshold
    values : tuple
        2-tuple specifying the values to the left and right of the transition.

    Returns
    -------
    X : `np.ndarray`
        the x values of this raised cosine
    Y : `np.ndarray`
        the y values of this raised cosine
    """

    sz = 256   # arbitrary!

    X = np.pi * np.arange(-sz-1, 2) / (2*sz)

    Y = values[0] + (values[1]-values[0]) * np.cos(X) ** 2

    # make sure end values are repeated, for extrapolation...
    Y[0] = Y[1]
    Y[sz+2] = Y[sz+1]

    X = position + (2*width/np.pi) * (X + np.pi / 4)

    return X, Y


def rectangular_to_polar(x):
    r"""Rectangular to polar coordinate transform

    Parameters
    --------
    x: torch.Tensor
        complex tensor
    Returns
    -------
    amplitude: torch.Tensor
        tensor containing the amplitude (aka. complex modulus)
    phase: torch.Tensor
        tensor containing the phase
    """
    return torch.abs(x), torch.angle(x)


def polar_to_rectangular(amplitude, phase):
    r"""Polar to rectangular coordinate transform

    Parameters
    ----------
    amplitude: torch.Tensor
        tensor containing the amplitude (aka. complex modulus). Must be > 0.
    phase: torch.Tensor
        tensor containing the phase

    Returns
    -------
    torch.Tensor
        complex tensor
    """
    if (amplitude < 0).any():
        raise ValueError("Amplitudes must be strictly positive.")

    real = amplitude * torch.cos(phase)
    imaginary = amplitude * torch.sin(phase)
    return torch.complex(real, imaginary)


def make_disk(img_size: Union[int, Tuple[int, int]],
              outer_radius: float = None,
              inner_radius: float = None) -> torch.Tensor:
    r""" Create a circular mask with softened edges to  an image.
    All values within ``inner_radius`` will be 1, and all values from ``inner_radius``
    to ``outer_radius`` will decay smoothly to 0.

    Parameters
    ----------
    img_size:
        Size of image in pixels.
    outer_radius:
        Total radius of disk. Values from ``inner_radius`` to ``outer_radius`` will
        decay smoothly to zero.
    inner_radius:
        Radius of inner disk. All elements from the origin to ``inner_radius`` will be
        set to 1.

    Returns
    -------
    mask:
        Tensor mask with torch.Size(img_size).

    """

    if isinstance(img_size, int):
        img_size = (img_size, img_size)
    assert len(img_size) == 2

    if outer_radius is None:
        outer_radius = (min(img_size)-1) / 2

    if inner_radius is None:
        inner_radius = outer_radius / 2

    mask = torch.empty(*img_size)
    i0, j0 = (img_size[0] - 1) / 2, (img_size[1] - 1) / 2  # image center

    for i in range(img_size[0]):  # height
        for j in range(img_size[1]):  # width

            r = np.sqrt((i-i0)**2 + (j-j0)**2)

            if r > outer_radius:
                mask[i][j] = 0
            elif r < inner_radius:
                mask[i][j] = 1
            else:
                radial_decay = (r - inner_radius) / (outer_radius - inner_radius)
                mask[i][j] = (1 + np.cos(np.pi * radial_decay)) / 2

    return mask


def add_noise(img, noise_mse):
    """Add normally distributed noise to an image

    This adds normally-distributed noise to an image so that the resulting
    noisy version has the specified mean-squared error.

    Parameters
    ----------
    img : torch.Tensor
        the image to make noisy
    noise_mse : float or list
        the target MSE value / variance of the noise. More than one value is
        allowed

    Returns
    -------
    noisy_img : torch.Tensor
        the noisy image. If `noise_mse` contains only one element, this will be
        the same size as `img`. Else, each separate value from `noise_mse` will
        be along the batch dimension.

    TODO
    ----
    parametrize in terms of SNR

    """
    noise_mse = torch.tensor(noise_mse, dtype=torch.float32, device=img.device).unsqueeze(0)
    noise_mse = noise_mse.view(noise_mse.nelement(), 1, 1, 1)
    noise = 200 * torch.randn(max(noise_mse.shape[0], img.shape[0]), *img.shape[1:], device=img.device)
    noise = noise - noise.mean()
    noise = noise * \
        torch.sqrt(noise_mse / (noise**2).mean((-1, -2)
                                               ).unsqueeze(-1).unsqueeze(-1))
    return img + noise


# def fftshift(x, dims=None):
#     r"""Shift the zero-frequency component to the center of the spectrum.

#     Parameters
#     ---------
#     x: torch.Tensor
#         spectrum

#     dims: tuple, optional
#         dimensions along which to shift the spectrum.
#         by default it will shift all but the first dimension (batch dimension).

#     Returns
#     -------
#     x: torch.Tensor
#         shifted spectrum

#     TODO: DEPRECATED use torch.fft.fftshift
#     """
#     if dims is None:
#         dims = tuple(range(1, x.ndim))
#     shifts = [(x.shape[d] + 1)//2 for d in dims]
#     return torch.roll(x, shifts=shifts, dims=dims)


def autocorr(x, n_shifts=7):
    """Compute the autocorrelation of `x` up to `n_shifts` shifts,
    the calculation is performed in the frequency domain.
    Parameters
    ---------
    x: torch.Tensor
        input signal of shape [b, c, h, w]
    n_shifts: integer
        Sets the length scale of the auto-correlation
        (ie. maximum offset or lag)
    Returns
    -------
    autocorr: torch.tensor
        computed autocorrelation
    Notes
    -----
    - By the Einstein-Wiener-Khinchin theorem:
    The autocorrelation of a wide sense stationary (WSS) process is the
    inverse Fourier transform of its energy spectrum (ESD) - which itself
    is the multiplication between FT(x(t)) and FT(x(-t)).
    In other words, the auto-correlation is convolution of the signal `x` with
    itself, which corresponds to squaring in the frequency domain.
    This approach is computationally more efficient than brute force
    (n log(n) vs n^2).
    - By Cauchy-Swartz, the autocorrelation attains it is maximum at the center
    location (ie. no shift) - that maximum value is the signal's variance
    (assuming that the input signal is mean centered).
    """
    N, C, H, W = x.shape
    assert n_shifts >= 1

    spectrum = fft.rfft2(x, dim=(-2, -1), norm=None)

    energy_spectrum = torch.abs(spectrum) ** 2
    zero_phase = torch.zeros_like(energy_spectrum)
    energy_spectrum = polar_to_rectangular(energy_spectrum, zero_phase)

    autocorr = fft.irfft2(energy_spectrum, dim=(-2, -1), norm=None,
                          s=(H, W))
    autocorr = fft.fftshift(autocorr, dim=(-2, -1)) / (H*W)

    if n_shifts is not None:
        autocorr = autocorr[:, :, (H//2-n_shifts//2):(H//2+(n_shifts+1)//2),
                            (W//2-n_shifts//2):(W//2+(n_shifts+1)//2)]
    return autocorr


def steer(basis, angle, harmonics=None, steermtx=None, return_weights=False,
          even_phase=True):
    """Steer BASIS to the specfied ANGLE.

    Parameters
    ----------
    basis : array_like
        array whose columns are vectorized rotated copies of a steerable
        function, or the responses of a set of steerable filters.
    angle : array_like or int
        scalar or column vector the size of the basis. specifies the angle(s)
        (in radians) to steer to
    harmonics : list or None
        a list of harmonic numbers indicating the angular harmonic content of
        the basis. if None (default), N even or odd low frequencies, as for
        derivative filters
    steermtx : array_like or None
        matrix which maps the filters onto Fourier series components (ordered
        [cos0 cos1 sin1 cos2 sin2 ... sinN]). See steer_to_harmonics_mtx
        function for more details. If None (default), assumes cosine phase
        harmonic components, and filter positions at 2pi*n/N.
    return_weights : bool
        whether to return the weights or not.
    even_phase : bool
        specifies whether the harmonics are cosine or sine phase aligned about
        those positions.

    Returns
    -------
    res : np.ndarray
        the resteered basis
    steervect : np.ndarray
        the weights used to resteer the basis. only returned if
        ``return_weights`` is True
    """

    num = basis.shape[-1]
    device = basis.device

    if isinstance(angle, (int, float)):
        angle = np.array([angle])
    else:
        if angle.shape[0] != basis.shape[0] or angle.shape[1] != 1:
            raise Exception("ANGLE must be a scalar, or a column vector the"
                            "size of the basis elements")

    # If HARMONICS is not specified, assume derivatives.
    if harmonics is None:
        harmonics = np.arange(1 - (num % 2), num, 2)

    if len(harmonics.shape) == 1 or harmonics.shape[0] == 1:
        # reshape to column matrix
        harmonics = harmonics.reshape(harmonics.shape[0], 1)
    elif harmonics.shape[0] != 1 and harmonics.shape[1] != 1:
        raise Exception('input parameter HARMONICS must be 1D!')

    if 2 * harmonics.shape[0] - (harmonics == 0).sum() != num:
        raise Exception('harmonics list is incompatible with basis size!')

    # If STEERMTX not passed, assume evenly distributed cosine-phase filters:
    if steermtx is None:
        steermtx = steer_to_harmonics_mtx(
            harmonics, np.pi * np.arange(num) / num, even_phase=even_phase)

    steervect = np.zeros((angle.shape[0], num))
    arg = angle * harmonics[np.nonzero(harmonics)[0]].T
    if all(harmonics):
        steervect[:, range(0, num, 2)] = np.cos(arg)
        steervect[:, range(1, num, 2)] = np.sin(arg)
    else:
        steervect[:, 0] = np.ones((arg.shape[0], 1))
        steervect[:, range(1, num, 2)] = np.cos(arg)
        steervect[:, range(2, num, 2)] = np.sin(arg)

    steervect = np.dot(steervect, steermtx)

    steervect = torch.tensor(steervect, dtype=basis.dtype).to(device)
    if steervect.shape[0] > 1:
        tmp = basis @ steervect
        res = tmp.sum().t()
    else:
        res = basis @ steervect.t()
    if return_weights:
        return res, steervect.reshape(num)
    else:
<<<<<<< HEAD
        return res
=======
        return res


def make_disk(img_size: Union[int, Tuple[int, int], torch.Size],
              outer_radius: float = None,
              inner_radius: float = None) -> torch.Tensor:
    r""" Create a circular mask with softened edges to  an image.
    All values within ``inner_radius`` will be 1, and all values from ``inner_radius``
    to ``outer_radius`` will decay smoothly to 0.

    Parameters
    ----------
    img_size:
        Size of image in pixels.
    outer_radius:
        Total radius of disk. Values from ``inner_radius`` to ``outer_radius`` will
        decay smoothly to zero.
    inner_radius:
        Radius of inner disk. All elements from the origin to ``inner_radius`` will be
        set to 1.

    Returns
    -------
    mask:
        Tensor mask with torch.Size(img_size).

    """

    if isinstance(img_size, int):
        img_size = (img_size, img_size)
    assert len(img_size) == 2

    if outer_radius is None:
        outer_radius = (min(img_size)-1) / 2

    if inner_radius is None:
        inner_radius = outer_radius / 2

    mask = torch.empty(*img_size)
    i0, j0 = (img_size[0] - 1) / 2, (img_size[1] - 1) / 2  # image center

    for i in range(img_size[0]):  # height
        for j in range(img_size[1]):  # width

            r = np.sqrt((i-i0)**2 + (j-j0)**2)

            if r > outer_radius:
                mask[i][j] = 0
            elif r < inner_radius:
                mask[i][j] = 1
            else:
                radial_decay = (r - inner_radius) / (outer_radius - inner_radius)
                mask[i][j] = (1 + np.cos(np.pi * radial_decay)) / 2

    return mask


def add_noise(img, noise_mse):
    """Add normally distributed noise to an image

    This adds normally-distributed noise to an image so that the resulting
    noisy version has the specified mean-squared error.

    Parameters
    ----------
    img : torch.Tensor
        the image to make noisy
    noise_mse : float or list
        the target MSE value / variance of the noise. More than one value is
        allowed

    Returns
    -------
    noisy_img : torch.Tensor
        the noisy image. If `noise_mse` contains only one element, this will be
        the same size as `img`. Else, each separate value from `noise_mse` will
        be along the batch dimension.

    TODO
    ----
    parametrize in terms of SNR

    """
    noise_mse = torch.tensor(noise_mse, dtype=torch.float32, device=img.device).unsqueeze(0)
    noise_mse = noise_mse.view(noise_mse.nelement(), 1, 1, 1)
    noise = 200 * torch.randn(max(noise_mse.shape[0], img.shape[0]), *img.shape[1:], device=img.device)
    noise = noise - noise.mean()
    noise = noise * \
        torch.sqrt(noise_mse / (noise**2).mean((-1, -2)
                                               ).unsqueeze(-1).unsqueeze(-1))
    return img + noise
>>>>>>> 262ec06c
<|MERGE_RESOLUTION|>--- conflicted
+++ resolved
@@ -180,120 +180,31 @@
     return torch.complex(real, imaginary)
 
 
-def make_disk(img_size: Union[int, Tuple[int, int]],
-              outer_radius: float = None,
-              inner_radius: float = None) -> torch.Tensor:
-    r""" Create a circular mask with softened edges to  an image.
-    All values within ``inner_radius`` will be 1, and all values from ``inner_radius``
-    to ``outer_radius`` will decay smoothly to 0.
-
-    Parameters
-    ----------
-    img_size:
-        Size of image in pixels.
-    outer_radius:
-        Total radius of disk. Values from ``inner_radius`` to ``outer_radius`` will
-        decay smoothly to zero.
-    inner_radius:
-        Radius of inner disk. All elements from the origin to ``inner_radius`` will be
-        set to 1.
-
-    Returns
-    -------
-    mask:
-        Tensor mask with torch.Size(img_size).
-
-    """
-
-    if isinstance(img_size, int):
-        img_size = (img_size, img_size)
-    assert len(img_size) == 2
-
-    if outer_radius is None:
-        outer_radius = (min(img_size)-1) / 2
-
-    if inner_radius is None:
-        inner_radius = outer_radius / 2
-
-    mask = torch.empty(*img_size)
-    i0, j0 = (img_size[0] - 1) / 2, (img_size[1] - 1) / 2  # image center
-
-    for i in range(img_size[0]):  # height
-        for j in range(img_size[1]):  # width
-
-            r = np.sqrt((i-i0)**2 + (j-j0)**2)
-
-            if r > outer_radius:
-                mask[i][j] = 0
-            elif r < inner_radius:
-                mask[i][j] = 1
-            else:
-                radial_decay = (r - inner_radius) / (outer_radius - inner_radius)
-                mask[i][j] = (1 + np.cos(np.pi * radial_decay)) / 2
-
-    return mask
-
-
-def add_noise(img, noise_mse):
-    """Add normally distributed noise to an image
-
-    This adds normally-distributed noise to an image so that the resulting
-    noisy version has the specified mean-squared error.
-
-    Parameters
-    ----------
-    img : torch.Tensor
-        the image to make noisy
-    noise_mse : float or list
-        the target MSE value / variance of the noise. More than one value is
-        allowed
-
-    Returns
-    -------
-    noisy_img : torch.Tensor
-        the noisy image. If `noise_mse` contains only one element, this will be
-        the same size as `img`. Else, each separate value from `noise_mse` will
-        be along the batch dimension.
-
-    TODO
-    ----
-    parametrize in terms of SNR
-
-    """
-    noise_mse = torch.tensor(noise_mse, dtype=torch.float32, device=img.device).unsqueeze(0)
-    noise_mse = noise_mse.view(noise_mse.nelement(), 1, 1, 1)
-    noise = 200 * torch.randn(max(noise_mse.shape[0], img.shape[0]), *img.shape[1:], device=img.device)
-    noise = noise - noise.mean()
-    noise = noise * \
-        torch.sqrt(noise_mse / (noise**2).mean((-1, -2)
-                                               ).unsqueeze(-1).unsqueeze(-1))
-    return img + noise
-
-
-# def fftshift(x, dims=None):
-#     r"""Shift the zero-frequency component to the center of the spectrum.
+# def power_spectrum(x, log=True):
+#     """ Compute the power spectrum of a spatial signal.
 
 #     Parameters
-#     ---------
+#     ----------
 #     x: torch.Tensor
-#         spectrum
-
-#     dims: tuple, optional
-#         dimensions along which to shift the spectrum.
-#         by default it will shift all but the first dimension (batch dimension).
-
+#         Signal tensor [B, C, H, W]
+#     log: bool
+#         Apply the non-linear contrast function `log(1 + power)`.
 #     Returns
 #     -------
-#     x: torch.Tensor
-#         shifted spectrum
-
-#     TODO: DEPRECATED use torch.fft.fftshift
+#     power: torch.Tensor
+#         Power spectrum of signal along H and W
+
+#     TODO: with torch 1.8
 #     """
-#     if dims is None:
-#         dims = tuple(range(1, x.ndim))
-#     shifts = [(x.shape[d] + 1)//2 for d in dims]
-#     return torch.roll(x, shifts=shifts, dims=dims)
-
+#     import torch.fft
+#     spectrum = torch.fft.rfftn(x, dim=(2, 3), norm='ortho')
+#     spectrum = torch.fft.fftshift(spectrum, dim=(2, 3))
+#     amplitude = torch.abs(spectrum)
+#     power = amplitude ** 2
+#     if log:
+#         return torch.log(1 + power)
+#     else:
+#         return power
 
 def autocorr(x, n_shifts=7):
     """Compute the autocorrelation of `x` up to `n_shifts` shifts,
@@ -427,9 +338,6 @@
     if return_weights:
         return res, steervect.reshape(num)
     else:
-<<<<<<< HEAD
-        return res
-=======
         return res
 
 
@@ -521,4 +429,163 @@
         torch.sqrt(noise_mse / (noise**2).mean((-1, -2)
                                                ).unsqueeze(-1).unsqueeze(-1))
     return img + noise
->>>>>>> 262ec06c
+
+
+# def fftshift(x, dims=None):
+#     r"""Shift the zero-frequency component to the center of the spectrum.
+
+#     Parameters
+#     ---------
+#     x: torch.Tensor
+#         spectrum
+
+#     dims: tuple, optional
+#         dimensions along which to shift the spectrum.
+#         by default it will shift all but the first dimension (batch dimension).
+
+#     Returns
+#     -------
+#     x: torch.Tensor
+#         shifted spectrum
+
+#     TODO: DEPRECATED use torch.fft.fftshift
+#     """
+#     if dims is None:
+#         dims = tuple(range(1, x.ndim))
+#     shifts = [(x.shape[d] + 1)//2 for d in dims]
+#     return torch.roll(x, shifts=shifts, dims=dims)
+
+
+def autocorr(x, n_shifts=7):
+    """Compute the autocorrelation of `x` up to `n_shifts` shifts,
+    the calculation is performed in the frequency domain.
+    Parameters
+    ---------
+    x: torch.Tensor
+        input signal of shape [b, c, h, w]
+    n_shifts: integer
+        Sets the length scale of the auto-correlation
+        (ie. maximum offset or lag)
+    Returns
+    -------
+    autocorr: torch.tensor
+        computed autocorrelation
+    Notes
+    -----
+    - By the Einstein-Wiener-Khinchin theorem:
+    The autocorrelation of a wide sense stationary (WSS) process is the
+    inverse Fourier transform of its energy spectrum (ESD) - which itself
+    is the multiplication between FT(x(t)) and FT(x(-t)).
+    In other words, the auto-correlation is convolution of the signal `x` with
+    itself, which corresponds to squaring in the frequency domain.
+    This approach is computationally more efficient than brute force
+    (n log(n) vs n^2).
+    - By Cauchy-Swartz, the autocorrelation attains it is maximum at the center
+    location (ie. no shift) - that maximum value is the signal's variance
+    (assuming that the input signal is mean centered).
+    """
+    N, C, H, W = x.shape
+    assert n_shifts >= 1
+
+    spectrum = fft.rfft2(x, dim=(-2, -1), norm=None)
+
+    energy_spectrum = torch.abs(spectrum) ** 2
+    zero_phase = torch.zeros_like(energy_spectrum)
+    energy_spectrum = polar_to_rectangular(energy_spectrum, zero_phase)
+
+    autocorr = fft.irfft2(energy_spectrum, dim=(-2, -1), norm=None,
+                          s=(H, W))
+    autocorr = fft.fftshift(autocorr, dim=(-2, -1)) / (H*W)
+
+    if n_shifts is not None:
+        autocorr = autocorr[:, :, (H//2-n_shifts//2):(H//2+(n_shifts+1)//2),
+                            (W//2-n_shifts//2):(W//2+(n_shifts+1)//2)]
+    return autocorr
+
+
+def steer(basis, angle, harmonics=None, steermtx=None, return_weights=False,
+          even_phase=True):
+    """Steer BASIS to the specfied ANGLE.
+
+    Parameters
+    ----------
+    basis : array_like
+        array whose columns are vectorized rotated copies of a steerable
+        function, or the responses of a set of steerable filters.
+    angle : array_like or int
+        scalar or column vector the size of the basis. specifies the angle(s)
+        (in radians) to steer to
+    harmonics : list or None
+        a list of harmonic numbers indicating the angular harmonic content of
+        the basis. if None (default), N even or odd low frequencies, as for
+        derivative filters
+    steermtx : array_like or None
+        matrix which maps the filters onto Fourier series components (ordered
+        [cos0 cos1 sin1 cos2 sin2 ... sinN]). See steer_to_harmonics_mtx
+        function for more details. If None (default), assumes cosine phase
+        harmonic components, and filter positions at 2pi*n/N.
+    return_weights : bool
+        whether to return the weights or not.
+    even_phase : bool
+        specifies whether the harmonics are cosine or sine phase aligned about
+        those positions.
+
+    Returns
+    -------
+    res : np.ndarray
+        the resteered basis
+    steervect : np.ndarray
+        the weights used to resteer the basis. only returned if
+        ``return_weights`` is True
+    """
+
+    num = basis.shape[-1]
+    device = basis.device
+
+    if isinstance(angle, (int, float)):
+        angle = np.array([angle])
+    else:
+        if angle.shape[0] != basis.shape[0] or angle.shape[1] != 1:
+            raise Exception("ANGLE must be a scalar, or a column vector the"
+                            "size of the basis elements")
+
+    # If HARMONICS is not specified, assume derivatives.
+    if harmonics is None:
+        harmonics = np.arange(1 - (num % 2), num, 2)
+
+    if len(harmonics.shape) == 1 or harmonics.shape[0] == 1:
+        # reshape to column matrix
+        harmonics = harmonics.reshape(harmonics.shape[0], 1)
+    elif harmonics.shape[0] != 1 and harmonics.shape[1] != 1:
+        raise Exception('input parameter HARMONICS must be 1D!')
+
+    if 2 * harmonics.shape[0] - (harmonics == 0).sum() != num:
+        raise Exception('harmonics list is incompatible with basis size!')
+
+    # If STEERMTX not passed, assume evenly distributed cosine-phase filters:
+    if steermtx is None:
+        steermtx = steer_to_harmonics_mtx(
+            harmonics, np.pi * np.arange(num) / num, even_phase=even_phase)
+
+    steervect = np.zeros((angle.shape[0], num))
+    arg = angle * harmonics[np.nonzero(harmonics)[0]].T
+    if all(harmonics):
+        steervect[:, range(0, num, 2)] = np.cos(arg)
+        steervect[:, range(1, num, 2)] = np.sin(arg)
+    else:
+        steervect[:, 0] = np.ones((arg.shape[0], 1))
+        steervect[:, range(1, num, 2)] = np.cos(arg)
+        steervect[:, range(2, num, 2)] = np.sin(arg)
+
+    steervect = np.dot(steervect, steermtx)
+
+    steervect = torch.tensor(steervect, dtype=basis.dtype).to(device)
+    if steervect.shape[0] > 1:
+        tmp = basis @ steervect
+        res = tmp.sum().t()
+    else:
+        res = basis @ steervect.t()
+    if return_weights:
+        return res, steervect.reshape(num)
+    else:
+        return res