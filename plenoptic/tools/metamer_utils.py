import torch
import abc
from .stats import skew, kurtosis


class Clamper(metaclass=abc.ABCMeta):
    """Abstract superclass for all clampers

    All clampers operate on images to clamp some properties of the
    image, ensuring that they are equal to some pre-set properties
    (typically, those same properties computed on another image).

    """

    @abc.abstractmethod
    def clamp(self):
        """Clamp the image
        """
        pass


class RangeClamper(Clamper):
    """Clamps the range between two values

    This Clamper ensures that the range of the image is fixed. This is
    the most common Clamper, since we generally want to make sure that
    our synthesized images always lie between 0 and 1.

    Parameters
    ----------
    range : tuple
        tuple of floats that specify the possible range

    """
    def __init__(self, range=(0, 1)):
        self.range = range

    def clamp(self, im):
        """Clamp ``im`` so its range lies within ``range``

        We use ``torch.clamp``, so that all values below
        ``self.range[0]`` are set to ``self.range[0]`` and all values
        above ``self.range[1]`` are set to ``self.range[1]``.

        Parameters
        ----------
        im : torch.Tensor
            The image to clamp

        """
        im = im.clamp(self.range[0], self.range[1])
        return im


class TwoMomentsClamper(Clamper):
<<<<<<< HEAD

    def __init__(self,targ):
        self.targ = targ

    def clamp(self,im):

        # mean and variance
        im = (im - im.mean())/im.std() * self.targ.std() + self.targ.mean()

        # range
        im = im.clamp(self.targ.min(),self.targ.max())

=======
    """Clamps the range, mean, and var to match that of target

    This Clamper ensures that the range and the first two moments (mean
    and variance) of an image match that of a target, specified at
    initialization.

    Parameters
    ----------
    targ : torch.Tensor
        The image to match

    """
    def __init__(self, targ):
        self.targ = targ

    def clamp(self, im):
        """Clamp ``im`` so its range and first two moments match ``targ``

        We first match the mean and variance, then clamp the range (so
        that all values below ``self.target.min()`` are set to
        ``self.targ.min()`` and all values above ``self.targ.max()`` are
        set to ``self.targ.max()``.)

        Parameters
        ----------
        im : torch.Tensor
            The image to clamp

        """
        # mean and variance
        im = (im - im.mean())/im.std() * self.targ.std() + self.targ.mean()
        # range
        im = im.clamp(self.targ.min(), self.targ.max())
>>>>>>> e07e8c8a
        return im


class FourMomentsClamper(Clamper):
    """Clamps the range and first four moments to match that of target

    This Clamper ensures that the range and the first four moments
     (mean, variance, skew, and kurtosis) of an image match that of a
     target, specified at initialization.

    Parameters
    ----------
    targ : torch.Tensor
        The image to match

    """
    def __init__(self, targ):
        self.targ = targ

    def clamp(self, im):
        """Clamp ``im`` so its range and first four moments match ``targ``

        We first match the kurtosis, then the skew, then mean and
        variance (together), then clamp the range (so that all values
        below ``self.target.min()`` are set to ``self.targ.min()`` and
        all values above ``self.targ.max()`` are set to
        ``self.targ.max()``.)

        Parameters
        ----------
        im : torch.Tensor
            The image to clamp

        """
        # kurtosis
<<<<<<< HEAD
        im = modkurt(im,kurtosis(self.targ))

        # skew
        im = modskew(im,skew(self.targ))

        # mean and variance
        im = (im - im.mean())/im.std() * self.targ.std() + self.targ.mean()

=======
        im = modkurt(im, kurtosis(self.targ))
        # skew
        im = modskew(im, skew(self.targ))
        # mean and variance
        im = (im - im.mean())/im.std() * self.targ.std() + self.targ.mean()
>>>>>>> e07e8c8a
        # range
        im = im.clamp(self.targ.min(), self.targ.max())
        return im


class RangeRemapper(Clamper):
    """Remaps the range of a tensor to the specified value

    Instead of clamping, which sets every value below ``range[0]`` to
    ``range[0]`` (and similarly for ``range[1]``), here we remap the
    whole range.

    Generally, it appears that ``RangeClamper`` is better for synthesis.

    Parameters
    ----------
    range : tuple
        tuple of floats that specify the possible range

    """
    def __init__(self, range):
        self.range = range

    def clamp(self, im):
        """Remap the range of ``im`` to ``self.range``

        We remap as follows:

        ```
        im = im + im.min() + range[0]
        im = (im / im.max()) * range[1]
        ```

        Note that we first check whether this is necessary: we don't do
        the first line if im.min() > range[0], and we don't do the
        second if im.max() < range[1]

        Parameters
        ----------
        im : torch.Tensor
            The image to clamp

        """
        if im.min() < self.range[0]:
            im = im - im.min() + self.range[0]
        if im.max() > self.range[1]:
            im = (im / im.max()) * self.range[1]
        return im


def snr(s, n):
    """Compute the signal-to-noise ratio in dB

    X=SNR(signal,noise)

    (it does not subtract the means).
    """
    es = torch.sum(torch.sum(torch.abs(s).pow(2)))
    en = torch.sum(torch.sum(torch.abs(n).pow(2)))
    X = 10*torch.log(es/en)
    return X


def roots(c):
    """
    """
    n = c.numel()
    inz = c.flatten().nonzero()

    # strip leading zeros and throw away
    # strip trailing zeros, but remember them as roots at zero
    nnz = inz.numel()
    c = c[inz[0]:inz[-1]+1]
    r = torch.zeros((n-inz[nnz-1]-1, 2), device=c.device, dtype=c.dtype)

    # prevent relatively small leading coefficients from introducing Inf by removing them
    d = c[1:]/c[0]
    while torch.any(torch.isinf(d)):
        c = c[1:]
        d = c[1:]/c[0]

    # polynomial roots via a companion matrix
    n = c.numel()
    if n > 1:
        a = torch.diag(torch.ones((n-2), device=c.device), -1)
        a[0, :] = -d.flatten()
        r = torch.cat((r, torch.eig(a)[0]))
    return r


def polyval(c, x):
    s = torch.tensor(0, device=c.device)
    for i, ci in enumerate(c):
        s = s + ci*x.pow(c.numel()-i-1)
    return s


def modkurt(ch, k, p=1):
    me = ch.mean()
    ch = ch-me
    m = torch.zeros(12, device=ch.device)
    for n in range(1, 12):
        m[n] = ch.pow(n+1).mean()

    k0 = m[3]/m[1].pow(2)
    snrk = snr(k, k-k0)

    if snrk > 60:
        chm = ch+me
        return chm

    k = k0*(1-p) + k*p

    a = m[3]/m[1]

    # coefficients of the numerator
<<<<<<< HEAD
    A=m[11]-4*a*m[9]-4*m[2]*m[8]+6*a**2*m[7]+12*a*m[2]*m[6]+6*m[2]**2*m[5]-4*a**3*m[5]-12*a**2*m[2]*m[4]+a**4*m[3]-12*a*m[2]**2*m[3]+4*a**3*m[2]**2+6*a**2*m[2]**2*m[1]-3*m[2]**4
    B=4*(m[9]-3*a*m[7]-3*m[2]*m[6]+3*a**2*m[5]+6*a*m[2]*m[4]+3*m[2]**2*m[3]-a**3*m[3]-3*a**2*m[2]**2-3*m[3]*m[2]**2)
    C=6*(m[7]-2*a*m[5]-2*m[2]*m[4]+a**2*m[3]+2*a*m[2]**2+m[2]**2*m[1])
    D=4*(m[5]-a**2*m[1]-m[2]**2)
    E=m[3]
=======
    A = (m[11] - 4*a*m[9] - 4*m[2]*m[8] + 6*a**2*m[7] + 12*a*m[2]*m[6] + 6*m[2]**2*m[5] -
         4*a**3*m[5] - 12*a**2*m[2]*m[4] + a**4*m[3] - 12*a*m[2]**2*m[3] + 4*a**3*m[2]**2 +
         6*a**2*m[2]**2*m[1] - 3*m[2]**4)
    B = 4*(m[9] - 3*a*m[7] - 3*m[2]*m[6] + 3*a**2*m[5] + 6*a*m[2]*m[4] + 3*m[2]**2*m[3] -
           a**3*m[3] - 3*a**2*m[2]**2 - 3*m[3]*m[2]**2)
    C = 6*(m[7] - 2*a*m[5] - 2*m[2]*m[4] + a**2*m[3] + 2*a*m[2]**2 + m[2]**2*m[1])
    D = 4*(m[5] - a**2*m[1] - m[2]**2)
    E = m[3]
>>>>>>> e07e8c8a

    # define the coefficients of the denominator
    F = D/4
    G = m[1]

    d = torch.empty(5, device=ch.device)
    d[0] = B*F
    d[1] = 2*C*F - 4*A*G
    d[2] = 4*F*D - 3*B*G - D*F
    d[3] = 4*F*E - 2*C*G
    d[4] = -D*G

    mMlambda = roots(d)

    tg = mMlambda[:, 1]/mMlambda[:, 0]
    mMlambda = mMlambda[tg.abs() < 1e-6]

    lNeg = mMlambda[mMlambda < 0]
    if lNeg.numel() == 0:
        lNeg = torch.tensor([-1/(2.2204e-16)], device=ch.device)

    lPos = mMlambda[mMlambda >= 0]
    if lPos.numel() == 0:
        lPos = torch.tensor([1/(2.2204e-16)], device=ch.device)

    lmi = lNeg.max()
    lma = lPos.min()
<<<<<<< HEAD
    lam = torch.Tensor([lmi,lma])

    mMnewKt = polyval(torch.tensor([A,B,C,D,E]),lam)/(polyval(torch.tensor([F,0,G]),lam).pow(2))
    kmin=min(mMnewKt)
    kmax = max(mMnewKt)
=======
    lam = torch.tensor([lmi, lma], device=ch.device)

    mMnewKt = (polyval(torch.tensor([A, B, C, D, E]), lam) /
               (polyval(torch.tensor([F, 0, G]), lam).pow(2)))
    # THESE ARE NEVER USED?
    kmin = torch.min(mMnewKt)
    kmax = torch.max(mMnewKt)
>>>>>>> e07e8c8a

    # coefficients of the algebraic equation
    c0 = E-k*G**2
    c1 = D
    c2 = C-2*k*F*G
    c3 = B
    c4 = A - k*F**2

    # solves the equation
    r = roots(torch.tensor([c4, c3, c2, c1, c0], device=ch.device))

    # choose the real solution with minimum absolute value with the right sign

    tg = r[:, 1]/r[:, 0]
    lambd = r[tg.abs() == 0, 0]
    if lambd.numel() > 0:
        lam = lambd[lambd.abs() == min(lambd.abs())]
    else:
        lam = torch.zeros(1, device=ch.device)

    # modify the channel
    chm = ch + lam*(ch**3 - a*ch-m[2])
    chm = chm*(m[1]/(ch**2).mean())**.5
    chm = chm+me

    return chm


def modskew(ch, sk, p=1):
    """Adjust the sample skewness of a vector/matrix using gradient projection.

    This adjusts the skewness without affecting its sample mean and
    variance.

    This operation is not an orthogonal projection, but the projection angle is
    near pi/2 when sk is close to the original skewness, which is a realistic
    assumption when doing iterative projections in a pyramid, for example
    (small corrections to the channels' statistics).

      [xm, snrk] = modskew(x,sk,p);
          sk: new skweness
              p [OPTIONAL]:   mixing proportion between sk0 and sk
                              it imposes (1-p)*sk0 + p*sk,
                              being sk0 the current skewness.
                              DEFAULT: p = 1;

<<<<<<< HEAD
def modskew(ch,sk,p=1):
    # Adjust the sample skewness of a vector/matrix, using gradient projection,
    # without affecting its sample mean and variance.
    #
    # This operation is not an orthogonal projection, but the projection angle is
    # near pi/2 when sk is close to the original skewness, which is a realistic
    # assumption when doing iterative projections in a pyramid, for example
    # (small corrections to the channels' statistics).
    #
    #   [xm, snrk] = modskew(x,sk,p);
    #       sk: new skweness
    #           p [OPTIONAL]:   mixing proportion between sk0 and sk
    #                           it imposes (1-p)*sk0 + p*sk,
    #                           being sk0 the current skewness.
    #                           DEFAULT: p = 1;
    #
    # converted from PortillaSimoncelli MATLAB implementation
    # KLB
=======
    converted from PortillaSimoncelli MATLAB implementation
    KLB
    """
    # NEVER USED
>>>>>>> e07e8c8a
    N = ch.numel()
    me = ch.mean()
    ch = ch-me

    m = torch.zeros(6, 1, device=ch.device)
    for n in range(2, 7):
        m[n-1] = ch.pow(n).mean()

    sd = m[1].sqrt()
    s = m[2]/(sd.pow(3))
    # NEVER USED
    snrk = snr(sk, sk-s)
    sk = s*(1-p) + sk*p

    A = m[5] - 3*sd*s*m[4] + 3*(sd**2)*(s**2-1)*m[3] + sd**6*(2 + 3*s**2 - s**4)
    B = 3*(m[4] - 2*sd*s*m[3] + sd**5*s**3)
    C = 3*(m[3] - sd**4*(1+s**2))
    D = s*sd**3

    a = torch.zeros(7, 1, device=ch.device)
    a[6] = A**2
    a[5] = 2*A*B
    a[4] = B**2 + 2*A*C
    a[3] = 2*(A*D + B*C)
    a[2] = C**2 + 2*B*D
    a[1] = 2*C*D
    a[0] = D**2

    A2 = sd**2
    B2 = m[3] - (1+s**2)*sd**4

    b = torch.zeros(7, 1, device=ch.device)
    b[6] = B2**3
    b[4] = 3*A2*B2**2
    b[2] = 3*A2**2*B2
    b[0] = A2**3

    d = torch.zeros(8, 1, device=ch.device)
    d[0] = B*b[6]
    d[1] = 2*C*b[6] - A*b[4]
    d[2] = 3*D*b[6]
    d[3] = C*b[4] - 2*A*b[2]
    d[4] = 2*D*b[4] - B*b[2]
    d[5] = -3*A*b[0]
    d[6] = D*b[2] - 2*B*b[0]
    d[7] = -C*b[0]

    mMlambda = roots(d)

    tg = mMlambda[:, 1] / mMlambda[:, 0]
    mMlambda = mMlambda[tg.abs() > 1e-6, 0]

    lNeg = mMlambda[mMlambda < 0]
    if lNeg.numel() == 0:
        lNeg = torch.tensor([-1/(2.2204e-16)], device=ch.device)

    lPos = mMlambda[mMlambda >= 0]
    if lPos.numel() == 0:
        lPos = torch.tensor([1/(2.2204e-16)], device=ch.device)

    lmi = lNeg.max()
    lma = lPos.min()

    lam = torch.tensor([lmi, lma], device=ch.device)
    mMnewSt = polyval(torch.tensor([A, B, C, D], device=ch.device), lam)/(polyval(b.flip(dims=[0]), lam).pow(.5))
    # NEVER USED
    qskmin = min(mMnewSt)
    # NEVER USED
    skmax = max(mMnewSt)

    c = a-b*sk.pow(2)
    c = c.flip(dims=[0])
    r = roots(c)

<<<<<<< HEAD
    tg = r[:,1]/r[:,0]
    fi = tg.abs()<1e-6
    fi2 = r[:,0].sign()==(sk-s).sign().flatten()
=======
    tg = r[:, 1]/r[:, 0]
    fi = tg.abs() < 1e-6
    fi2 = r[:, 0].sign() == (sk-s).sign().flatten()
>>>>>>> e07e8c8a

    ti = torch.zeros_like(fi)
    for i, (fa, fb) in enumerate(zip(fi, fi2)):
        ti[i] = fa+fb

    if torch.any(ti == 2):
        lam = r[fi, 0]
    else:
        lam = torch.tensor([0], device=ch.device, dtype=ch.dtype)

    p = torch.tensor([A, B, C, D], device=ch.device)
    if lam.numel() > 1:
        foo = polyval(p, lam).sign()
        if torch.any(foo == 0):
            lam = lam[foo == 0]
        else:
            # rejects the symmetric solution
            lam = lam[foo == sk.sign()]
        if lam.numel() > 0:
            lam = lam[lam.abs() == lam.abs().min()]
            lam = lam[0]
        else:
<<<<<<< HEAD
            lam=torch.Tensor([0])

    chm = ch+lam*(ch.pow(2)-sd.pow(2)-sd*s*ch) # adjust the skewness
    chm = chm + (m[1]/chm.pow(2).mean()).pow(.5) # adjust variance
    chm = chm + me

    return chm.data
=======
            lam = torch.tensor([0], device=ch.device)

    # adjust the skewness
    chm = ch+lam*(ch.pow(2)-sd.pow(2)-sd*s*ch)
    # adjust variance
    chm = chm + (m[1]/chm.pow(2).mean()).pow(.5)
    chm = chm + me

    return chm.detach()
>>>>>>> e07e8c8a
<|MERGE_RESOLUTION|>--- conflicted
+++ resolved
@@ -53,20 +53,6 @@
 
 
 class TwoMomentsClamper(Clamper):
-<<<<<<< HEAD
-
-    def __init__(self,targ):
-        self.targ = targ
-
-    def clamp(self,im):
-
-        # mean and variance
-        im = (im - im.mean())/im.std() * self.targ.std() + self.targ.mean()
-
-        # range
-        im = im.clamp(self.targ.min(),self.targ.max())
-
-=======
     """Clamps the range, mean, and var to match that of target
 
     This Clamper ensures that the range and the first two moments (mean
@@ -100,7 +86,6 @@
         im = (im - im.mean())/im.std() * self.targ.std() + self.targ.mean()
         # range
         im = im.clamp(self.targ.min(), self.targ.max())
->>>>>>> e07e8c8a
         return im
 
 
@@ -136,7 +121,6 @@
 
         """
         # kurtosis
-<<<<<<< HEAD
         im = modkurt(im,kurtosis(self.targ))
 
         # skew
@@ -145,13 +129,6 @@
         # mean and variance
         im = (im - im.mean())/im.std() * self.targ.std() + self.targ.mean()
 
-=======
-        im = modkurt(im, kurtosis(self.targ))
-        # skew
-        im = modskew(im, skew(self.targ))
-        # mean and variance
-        im = (im - im.mean())/im.std() * self.targ.std() + self.targ.mean()
->>>>>>> e07e8c8a
         # range
         im = im.clamp(self.targ.min(), self.targ.max())
         return im
@@ -268,13 +245,6 @@
     a = m[3]/m[1]
 
     # coefficients of the numerator
-<<<<<<< HEAD
-    A=m[11]-4*a*m[9]-4*m[2]*m[8]+6*a**2*m[7]+12*a*m[2]*m[6]+6*m[2]**2*m[5]-4*a**3*m[5]-12*a**2*m[2]*m[4]+a**4*m[3]-12*a*m[2]**2*m[3]+4*a**3*m[2]**2+6*a**2*m[2]**2*m[1]-3*m[2]**4
-    B=4*(m[9]-3*a*m[7]-3*m[2]*m[6]+3*a**2*m[5]+6*a*m[2]*m[4]+3*m[2]**2*m[3]-a**3*m[3]-3*a**2*m[2]**2-3*m[3]*m[2]**2)
-    C=6*(m[7]-2*a*m[5]-2*m[2]*m[4]+a**2*m[3]+2*a*m[2]**2+m[2]**2*m[1])
-    D=4*(m[5]-a**2*m[1]-m[2]**2)
-    E=m[3]
-=======
     A = (m[11] - 4*a*m[9] - 4*m[2]*m[8] + 6*a**2*m[7] + 12*a*m[2]*m[6] + 6*m[2]**2*m[5] -
          4*a**3*m[5] - 12*a**2*m[2]*m[4] + a**4*m[3] - 12*a*m[2]**2*m[3] + 4*a**3*m[2]**2 +
          6*a**2*m[2]**2*m[1] - 3*m[2]**4)
@@ -283,7 +253,6 @@
     C = 6*(m[7] - 2*a*m[5] - 2*m[2]*m[4] + a**2*m[3] + 2*a*m[2]**2 + m[2]**2*m[1])
     D = 4*(m[5] - a**2*m[1] - m[2]**2)
     E = m[3]
->>>>>>> e07e8c8a
 
     # define the coefficients of the denominator
     F = D/4
@@ -311,21 +280,14 @@
 
     lmi = lNeg.max()
     lma = lPos.min()
-<<<<<<< HEAD
-    lam = torch.Tensor([lmi,lma])
-
-    mMnewKt = polyval(torch.tensor([A,B,C,D,E]),lam)/(polyval(torch.tensor([F,0,G]),lam).pow(2))
-    kmin=min(mMnewKt)
-    kmax = max(mMnewKt)
-=======
+
     lam = torch.tensor([lmi, lma], device=ch.device)
 
     mMnewKt = (polyval(torch.tensor([A, B, C, D, E]), lam) /
                (polyval(torch.tensor([F, 0, G]), lam).pow(2)))
-    # THESE ARE NEVER USED?
+    # TODO: ARE THESE EVER USED?
     kmin = torch.min(mMnewKt)
     kmax = torch.max(mMnewKt)
->>>>>>> e07e8c8a
 
     # coefficients of the algebraic equation
     c0 = E-k*G**2
@@ -364,7 +326,7 @@
     near pi/2 when sk is close to the original skewness, which is a realistic
     assumption when doing iterative projections in a pyramid, for example
     (small corrections to the channels' statistics).
-
+    
       [xm, snrk] = modskew(x,sk,p);
           sk: new skweness
               p [OPTIONAL]:   mixing proportion between sk0 and sk
@@ -372,31 +334,10 @@
                               being sk0 the current skewness.
                               DEFAULT: p = 1;
 
-<<<<<<< HEAD
-def modskew(ch,sk,p=1):
-    # Adjust the sample skewness of a vector/matrix, using gradient projection,
-    # without affecting its sample mean and variance.
-    #
-    # This operation is not an orthogonal projection, but the projection angle is
-    # near pi/2 when sk is close to the original skewness, which is a realistic
-    # assumption when doing iterative projections in a pyramid, for example
-    # (small corrections to the channels' statistics).
-    #
-    #   [xm, snrk] = modskew(x,sk,p);
-    #       sk: new skweness
-    #           p [OPTIONAL]:   mixing proportion between sk0 and sk
-    #                           it imposes (1-p)*sk0 + p*sk,
-    #                           being sk0 the current skewness.
-    #                           DEFAULT: p = 1;
-    #
-    # converted from PortillaSimoncelli MATLAB implementation
-    # KLB
-=======
     converted from PortillaSimoncelli MATLAB implementation
     KLB
     """
     # NEVER USED
->>>>>>> e07e8c8a
     N = ch.numel()
     me = ch.mean()
     ch = ch-me
@@ -471,15 +412,9 @@
     c = c.flip(dims=[0])
     r = roots(c)
 
-<<<<<<< HEAD
-    tg = r[:,1]/r[:,0]
-    fi = tg.abs()<1e-6
-    fi2 = r[:,0].sign()==(sk-s).sign().flatten()
-=======
     tg = r[:, 1]/r[:, 0]
     fi = tg.abs() < 1e-6
     fi2 = r[:, 0].sign() == (sk-s).sign().flatten()
->>>>>>> e07e8c8a
 
     ti = torch.zeros_like(fi)
     for i, (fa, fb) in enumerate(zip(fi, fi2)):
@@ -502,15 +437,6 @@
             lam = lam[lam.abs() == lam.abs().min()]
             lam = lam[0]
         else:
-<<<<<<< HEAD
-            lam=torch.Tensor([0])
-
-    chm = ch+lam*(ch.pow(2)-sd.pow(2)-sd*s*ch) # adjust the skewness
-    chm = chm + (m[1]/chm.pow(2).mean()).pow(.5) # adjust variance
-    chm = chm + me
-
-    return chm.data
-=======
             lam = torch.tensor([0], device=ch.device)
 
     # adjust the skewness
@@ -519,5 +445,4 @@
     chm = chm + (m[1]/chm.pow(2).mean()).pow(.5)
     chm = chm + me
 
-    return chm.detach()
->>>>>>> e07e8c8a
+    return chm.detach()