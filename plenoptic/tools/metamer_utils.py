<<<<<<< HEAD
# TODO - reorganize this module as we finalize texture statistics

import torch
import abc
from .stats import skew, kurtosis
=======
import abc
>>>>>>> 649a8c50


class Clamper(metaclass=abc.ABCMeta):
    """Abstract superclass for all clampers

    All clampers operate on images to clamp some properties of the
    image, ensuring that they are equal to some pre-set properties
    (typically, those same properties computed on another image).

    """

    @abc.abstractmethod
    def clamp(self):
        """Clamp the image
        """
        pass


class RangeClamper(Clamper):
    """Clamps the range between two values

    This Clamper ensures that the range of the image is fixed. This is
    the most common Clamper, since we generally want to make sure that
    our synthesized images always lie between 0 and 1.

    Parameters
    ----------
    range : tuple
        tuple of floats that specify the possible range

    """
    def __init__(self, range=(0, 1)):
        self.range = range

    def clamp(self, im):
        """Clamp ``im`` so its range lies within ``range``

        We use ``torch.clamp``, so that all values below
        ``self.range[0]`` are set to ``self.range[0]`` and all values
        above ``self.range[1]`` are set to ``self.range[1]``.

        Parameters
        ----------
        im : torch.Tensor
            The image to clamp

        """
        im = im.clamp(self.range[0], self.range[1])
<<<<<<< HEAD
        return im


class TwoMomentsClamper(Clamper):
    """Clamps the range, mean, and var to match that of target

    This Clamper ensures that the range and the first two moments (mean
    and variance) of an image match that of a target, specified at
    initialization.

    Parameters
    ----------
    targ : torch.Tensor
        The image to match

    """
    def __init__(self, targ):
        self.targ = targ

    def clamp(self, im):
        """Clamp ``im`` so its range and first two moments match ``targ``

        We first match the mean and variance, then clamp the range (so
        that all values below ``self.target.min()`` are set to
        ``self.targ.min()`` and all values above ``self.targ.max()`` are
        set to ``self.targ.max()``.)

        Parameters
        ----------
        im : torch.Tensor
            The image to clamp

        """
        # mean and variance
        im = (im - im.mean())/im.std() * self.targ.std() + self.targ.mean()
        # range
        im = im.clamp(self.targ.min(), self.targ.max())
        return im


class FourMomentsClamper(Clamper):
    """Clamps the range and first four moments to match that of target

    This Clamper ensures that the range and the first four moments
     (mean, variance, skew, and kurtosis) of an image match that of a
     target, specified at initialization.

    Parameters
    ----------
    targ : torch.Tensor
        The image to match

    """
    def __init__(self, targ):
        self.targ = targ

    def clamp(self, im):
        """Clamp ``im`` so its range and first four moments match ``targ``

        We first match the kurtosis, then the skew, then mean and
        variance (together), then clamp the range (so that all values
        below ``self.target.min()`` are set to ``self.targ.min()`` and
        all values above ``self.targ.max()`` are set to
        ``self.targ.max()``.)

        Parameters
        ----------
        im : torch.Tensor
            The image to clamp

        """
        # kurtosis
        im = modkurt(im,kurtosis(self.targ))

        # skew
        im = modskew(im,skew(self.targ))

        # mean and variance
        im = (im - im.mean())/im.std() * self.targ.std() + self.targ.mean()

        # range
        im = im.clamp(self.targ.min(), self.targ.max())
        return im


class RangeRemapper(Clamper):
    """Remaps the range of a tensor to the specified value

    Instead of clamping, which sets every value below ``range[0]`` to
    ``range[0]`` (and similarly for ``range[1]``), here we remap the
    whole range.

    Generally, it appears that ``RangeClamper`` is better for synthesis.

    Parameters
    ----------
    range : tuple
        tuple of floats that specify the possible range

    """
    def __init__(self, range):
        self.range = range

    def clamp(self, im):
        """Remap the range of ``im`` to ``self.range``

        We remap as follows:

        ```
        im = im + im.min() + range[0]
        im = (im / im.max()) * range[1]
        ```

        Note that we first check whether this is necessary: we don't do
        the first line if im.min() > range[0], and we don't do the
        second if im.max() < range[1]

        Parameters
        ----------
        im : torch.Tensor
            The image to clamp

        """
        if im.min() < self.range[0]:
            im = im - im.min() + self.range[0]
        if im.max() > self.range[1]:
            im = (im / im.max()) * self.range[1]
        return im


def snr(s, n):
    """Compute the signal-to-noise ratio in dB

    X=SNR(signal,noise)

    (it does not subtract the means).
    """
    es = torch.sum(torch.sum(torch.abs(s).pow(2)))
    en = torch.sum(torch.sum(torch.abs(n).pow(2)))
    X = 10*torch.log(es/en)
    return X


def roots(c):
    """
    """
    n = c.numel()
    inz = c.flatten().nonzero()

    # strip leading zeros and throw away
    # strip trailing zeros, but remember them as roots at zero
    nnz = inz.numel()
    c = c[inz[0]:inz[-1]+1]
    r = torch.zeros((n-inz[nnz-1]-1, 2), device=c.device, dtype=c.dtype)

    # prevent relatively small leading coefficients from introducing Inf by removing them
    d = c[1:]/c[0]
    while torch.any(torch.isinf(d)):
        c = c[1:]
        d = c[1:]/c[0]

    # polynomial roots via a companion matrix
    n = c.numel()
    if n > 1:
        a = torch.diag(torch.ones((n-2), device=c.device), -1)
        a[0, :] = -d.flatten()
        r = torch.cat((r, torch.eig(a)[0]))
    return r


def polyval(c, x):
    s = torch.tensor(0, device=c.device)
    for i, ci in enumerate(c):
        s = s + ci*x.pow(c.numel()-i-1)
    return s


def modkurt(ch, k, p=1):
    me = ch.mean()
    ch = ch-me
    m = torch.zeros(12, device=ch.device)
    for n in range(1, 12):
        m[n] = ch.pow(n+1).mean()

    k0 = m[3]/m[1].pow(2)
    snrk = snr(k, k-k0)

    if snrk > 60:
        chm = ch+me
        return chm

    k = k0*(1-p) + k*p

    a = m[3]/m[1]

    # coefficients of the numerator
    A = (m[11] - 4*a*m[9] - 4*m[2]*m[8] + 6*a**2*m[7] + 12*a*m[2]*m[6] + 6*m[2]**2*m[5] -
         4*a**3*m[5] - 12*a**2*m[2]*m[4] + a**4*m[3] - 12*a*m[2]**2*m[3] + 4*a**3*m[2]**2 +
         6*a**2*m[2]**2*m[1] - 3*m[2]**4)
    B = 4*(m[9] - 3*a*m[7] - 3*m[2]*m[6] + 3*a**2*m[5] + 6*a*m[2]*m[4] + 3*m[2]**2*m[3] -
           a**3*m[3] - 3*a**2*m[2]**2 - 3*m[3]*m[2]**2)
    C = 6*(m[7] - 2*a*m[5] - 2*m[2]*m[4] + a**2*m[3] + 2*a*m[2]**2 + m[2]**2*m[1])
    D = 4*(m[5] - a**2*m[1] - m[2]**2)
    E = m[3]

    # define the coefficients of the denominator
    F = D/4
    G = m[1]

    d = torch.empty(5, device=ch.device)
    d[0] = B*F
    d[1] = 2*C*F - 4*A*G
    d[2] = 4*F*D - 3*B*G - D*F
    d[3] = 4*F*E - 2*C*G
    d[4] = -D*G

    mMlambda = roots(d)

    tg = mMlambda[:, 1]/mMlambda[:, 0]
    mMlambda = mMlambda[tg.abs() < 1e-6]

    lNeg = mMlambda[mMlambda < 0]
    if lNeg.numel() == 0:
        lNeg = torch.tensor([-1/(2.2204e-16)], device=ch.device)

    lPos = mMlambda[mMlambda >= 0]
    if lPos.numel() == 0:
        lPos = torch.tensor([1/(2.2204e-16)], device=ch.device)

    lmi = lNeg.max()
    lma = lPos.min()

    lam = torch.tensor([lmi, lma], device=ch.device)

    mMnewKt = (polyval(torch.tensor([A, B, C, D, E]), lam) /
               (polyval(torch.tensor([F, 0, G]), lam).pow(2)))
    # TODO: ARE THESE EVER USED?
    kmin = torch.min(mMnewKt)
    kmax = torch.max(mMnewKt)

    # coefficients of the algebraic equation
    c0 = E-k*G**2
    c1 = D
    c2 = C-2*k*F*G
    c3 = B
    c4 = A - k*F**2

    # solves the equation
    r = roots(torch.tensor([c4, c3, c2, c1, c0], device=ch.device))

    # choose the real solution with minimum absolute value with the right sign

    tg = r[:, 1]/r[:, 0]
    lambd = r[tg.abs() == 0, 0]
    if lambd.numel() > 0:
        lam = lambd[lambd.abs() == min(lambd.abs())]
    else:
        lam = torch.zeros(1, device=ch.device)

    # modify the channel
    chm = ch + lam*(ch**3 - a*ch-m[2])
    chm = chm*(m[1]/(ch**2).mean())**.5
    chm = chm+me

    return chm


def modskew(ch, sk, p=1):
    """Adjust the sample skewness of a vector/matrix using gradient projection.

    This adjusts the skewness without affecting its sample mean and
    variance.

    This operation is not an orthogonal projection, but the projection angle is
    near pi/2 when sk is close to the original skewness, which is a realistic
    assumption when doing iterative projections in a pyramid, for example
    (small corrections to the channels' statistics).
    
      [xm, snrk] = modskew(x,sk,p);
          sk: new skweness
              p [OPTIONAL]:   mixing proportion between sk0 and sk
                              it imposes (1-p)*sk0 + p*sk,
                              being sk0 the current skewness.
                              DEFAULT: p = 1;

    converted from PortillaSimoncelli MATLAB implementation
    KLB
    """
    # NEVER USED
    N = ch.numel()
    me = ch.mean()
    ch = ch-me

    m = torch.zeros(6, 1, device=ch.device)
    for n in range(2, 7):
        m[n-1] = ch.pow(n).mean()

    sd = m[1].sqrt()
    s = m[2]/(sd.pow(3))
    # NEVER USED
    snrk = snr(sk, sk-s)
    sk = s*(1-p) + sk*p

    A = m[5] - 3*sd*s*m[4] + 3*(sd**2)*(s**2-1)*m[3] + sd**6*(2 + 3*s**2 - s**4)
    B = 3*(m[4] - 2*sd*s*m[3] + sd**5*s**3)
    C = 3*(m[3] - sd**4*(1+s**2))
    D = s*sd**3

    a = torch.zeros(7, 1, device=ch.device)
    a[6] = A**2
    a[5] = 2*A*B
    a[4] = B**2 + 2*A*C
    a[3] = 2*(A*D + B*C)
    a[2] = C**2 + 2*B*D
    a[1] = 2*C*D
    a[0] = D**2

    A2 = sd**2
    B2 = m[3] - (1+s**2)*sd**4

    b = torch.zeros(7, 1, device=ch.device)
    b[6] = B2**3
    b[4] = 3*A2*B2**2
    b[2] = 3*A2**2*B2
    b[0] = A2**3

    d = torch.zeros(8, 1, device=ch.device)
    d[0] = B*b[6]
    d[1] = 2*C*b[6] - A*b[4]
    d[2] = 3*D*b[6]
    d[3] = C*b[4] - 2*A*b[2]
    d[4] = 2*D*b[4] - B*b[2]
    d[5] = -3*A*b[0]
    d[6] = D*b[2] - 2*B*b[0]
    d[7] = -C*b[0]

    mMlambda = roots(d)

    tg = mMlambda[:, 1] / mMlambda[:, 0]
    mMlambda = mMlambda[tg.abs() > 1e-6, 0]

    lNeg = mMlambda[mMlambda < 0]
    if lNeg.numel() == 0:
        lNeg = torch.tensor([-1/(2.2204e-16)], device=ch.device)

    lPos = mMlambda[mMlambda >= 0]
    if lPos.numel() == 0:
        lPos = torch.tensor([1/(2.2204e-16)], device=ch.device)

    lmi = lNeg.max()
    lma = lPos.min()

    lam = torch.tensor([lmi, lma], device=ch.device)
    mMnewSt = polyval(torch.tensor([A, B, C, D], device=ch.device), lam)/(polyval(b.flip(dims=[0]), lam).pow(.5))
    # NEVER USED
    qskmin = min(mMnewSt)
    # NEVER USED
    skmax = max(mMnewSt)

    c = a-b*sk.pow(2)
    c = c.flip(dims=[0])
    r = roots(c)

    tg = r[:, 1]/r[:, 0]
    fi = tg.abs() < 1e-6
    fi2 = r[:, 0].sign() == (sk-s).sign().flatten()

    ti = torch.zeros_like(fi)
    for i, (fa, fb) in enumerate(zip(fi, fi2)):
        ti[i] = fa+fb

    if torch.any(ti == 2):
        lam = r[fi, 0]
    else:
        lam = torch.tensor([0], device=ch.device, dtype=ch.dtype)

    p = torch.tensor([A, B, C, D], device=ch.device)
    if lam.numel() > 1:
        foo = polyval(p, lam).sign()
        if torch.any(foo == 0):
            lam = lam[foo == 0]
        else:
            # rejects the symmetric solution
            lam = lam[foo == sk.sign()]
        if lam.numel() > 0:
            lam = lam[lam.abs() == lam.abs().min()]
            lam = lam[0]
        else:
            lam = torch.tensor([0], device=ch.device)

    # adjust the skewness
    chm = ch+lam*(ch.pow(2)-sd.pow(2)-sd*s*ch)
    # adjust variance
    chm = chm + (m[1]/chm.pow(2).mean()).pow(.5)
    chm = chm + me

    return chm.detach()
=======
        return im
>>>>>>> 649a8c50
<|MERGE_RESOLUTION|>--- conflicted
+++ resolved
@@ -1,12 +1,4 @@
-<<<<<<< HEAD
-# TODO - reorganize this module as we finalize texture statistics
-
-import torch
 import abc
-from .stats import skew, kurtosis
-=======
-import abc
->>>>>>> 649a8c50
 
 
 class Clamper(metaclass=abc.ABCMeta):
@@ -55,404 +47,4 @@
 
         """
         im = im.clamp(self.range[0], self.range[1])
-<<<<<<< HEAD
-        return im
-
-
-class TwoMomentsClamper(Clamper):
-    """Clamps the range, mean, and var to match that of target
-
-    This Clamper ensures that the range and the first two moments (mean
-    and variance) of an image match that of a target, specified at
-    initialization.
-
-    Parameters
-    ----------
-    targ : torch.Tensor
-        The image to match
-
-    """
-    def __init__(self, targ):
-        self.targ = targ
-
-    def clamp(self, im):
-        """Clamp ``im`` so its range and first two moments match ``targ``
-
-        We first match the mean and variance, then clamp the range (so
-        that all values below ``self.target.min()`` are set to
-        ``self.targ.min()`` and all values above ``self.targ.max()`` are
-        set to ``self.targ.max()``.)
-
-        Parameters
-        ----------
-        im : torch.Tensor
-            The image to clamp
-
-        """
-        # mean and variance
-        im = (im - im.mean())/im.std() * self.targ.std() + self.targ.mean()
-        # range
-        im = im.clamp(self.targ.min(), self.targ.max())
-        return im
-
-
-class FourMomentsClamper(Clamper):
-    """Clamps the range and first four moments to match that of target
-
-    This Clamper ensures that the range and the first four moments
-     (mean, variance, skew, and kurtosis) of an image match that of a
-     target, specified at initialization.
-
-    Parameters
-    ----------
-    targ : torch.Tensor
-        The image to match
-
-    """
-    def __init__(self, targ):
-        self.targ = targ
-
-    def clamp(self, im):
-        """Clamp ``im`` so its range and first four moments match ``targ``
-
-        We first match the kurtosis, then the skew, then mean and
-        variance (together), then clamp the range (so that all values
-        below ``self.target.min()`` are set to ``self.targ.min()`` and
-        all values above ``self.targ.max()`` are set to
-        ``self.targ.max()``.)
-
-        Parameters
-        ----------
-        im : torch.Tensor
-            The image to clamp
-
-        """
-        # kurtosis
-        im = modkurt(im,kurtosis(self.targ))
-
-        # skew
-        im = modskew(im,skew(self.targ))
-
-        # mean and variance
-        im = (im - im.mean())/im.std() * self.targ.std() + self.targ.mean()
-
-        # range
-        im = im.clamp(self.targ.min(), self.targ.max())
-        return im
-
-
-class RangeRemapper(Clamper):
-    """Remaps the range of a tensor to the specified value
-
-    Instead of clamping, which sets every value below ``range[0]`` to
-    ``range[0]`` (and similarly for ``range[1]``), here we remap the
-    whole range.
-
-    Generally, it appears that ``RangeClamper`` is better for synthesis.
-
-    Parameters
-    ----------
-    range : tuple
-        tuple of floats that specify the possible range
-
-    """
-    def __init__(self, range):
-        self.range = range
-
-    def clamp(self, im):
-        """Remap the range of ``im`` to ``self.range``
-
-        We remap as follows:
-
-        ```
-        im = im + im.min() + range[0]
-        im = (im / im.max()) * range[1]
-        ```
-
-        Note that we first check whether this is necessary: we don't do
-        the first line if im.min() > range[0], and we don't do the
-        second if im.max() < range[1]
-
-        Parameters
-        ----------
-        im : torch.Tensor
-            The image to clamp
-
-        """
-        if im.min() < self.range[0]:
-            im = im - im.min() + self.range[0]
-        if im.max() > self.range[1]:
-            im = (im / im.max()) * self.range[1]
-        return im
-
-
-def snr(s, n):
-    """Compute the signal-to-noise ratio in dB
-
-    X=SNR(signal,noise)
-
-    (it does not subtract the means).
-    """
-    es = torch.sum(torch.sum(torch.abs(s).pow(2)))
-    en = torch.sum(torch.sum(torch.abs(n).pow(2)))
-    X = 10*torch.log(es/en)
-    return X
-
-
-def roots(c):
-    """
-    """
-    n = c.numel()
-    inz = c.flatten().nonzero()
-
-    # strip leading zeros and throw away
-    # strip trailing zeros, but remember them as roots at zero
-    nnz = inz.numel()
-    c = c[inz[0]:inz[-1]+1]
-    r = torch.zeros((n-inz[nnz-1]-1, 2), device=c.device, dtype=c.dtype)
-
-    # prevent relatively small leading coefficients from introducing Inf by removing them
-    d = c[1:]/c[0]
-    while torch.any(torch.isinf(d)):
-        c = c[1:]
-        d = c[1:]/c[0]
-
-    # polynomial roots via a companion matrix
-    n = c.numel()
-    if n > 1:
-        a = torch.diag(torch.ones((n-2), device=c.device), -1)
-        a[0, :] = -d.flatten()
-        r = torch.cat((r, torch.eig(a)[0]))
-    return r
-
-
-def polyval(c, x):
-    s = torch.tensor(0, device=c.device)
-    for i, ci in enumerate(c):
-        s = s + ci*x.pow(c.numel()-i-1)
-    return s
-
-
-def modkurt(ch, k, p=1):
-    me = ch.mean()
-    ch = ch-me
-    m = torch.zeros(12, device=ch.device)
-    for n in range(1, 12):
-        m[n] = ch.pow(n+1).mean()
-
-    k0 = m[3]/m[1].pow(2)
-    snrk = snr(k, k-k0)
-
-    if snrk > 60:
-        chm = ch+me
-        return chm
-
-    k = k0*(1-p) + k*p
-
-    a = m[3]/m[1]
-
-    # coefficients of the numerator
-    A = (m[11] - 4*a*m[9] - 4*m[2]*m[8] + 6*a**2*m[7] + 12*a*m[2]*m[6] + 6*m[2]**2*m[5] -
-         4*a**3*m[5] - 12*a**2*m[2]*m[4] + a**4*m[3] - 12*a*m[2]**2*m[3] + 4*a**3*m[2]**2 +
-         6*a**2*m[2]**2*m[1] - 3*m[2]**4)
-    B = 4*(m[9] - 3*a*m[7] - 3*m[2]*m[6] + 3*a**2*m[5] + 6*a*m[2]*m[4] + 3*m[2]**2*m[3] -
-           a**3*m[3] - 3*a**2*m[2]**2 - 3*m[3]*m[2]**2)
-    C = 6*(m[7] - 2*a*m[5] - 2*m[2]*m[4] + a**2*m[3] + 2*a*m[2]**2 + m[2]**2*m[1])
-    D = 4*(m[5] - a**2*m[1] - m[2]**2)
-    E = m[3]
-
-    # define the coefficients of the denominator
-    F = D/4
-    G = m[1]
-
-    d = torch.empty(5, device=ch.device)
-    d[0] = B*F
-    d[1] = 2*C*F - 4*A*G
-    d[2] = 4*F*D - 3*B*G - D*F
-    d[3] = 4*F*E - 2*C*G
-    d[4] = -D*G
-
-    mMlambda = roots(d)
-
-    tg = mMlambda[:, 1]/mMlambda[:, 0]
-    mMlambda = mMlambda[tg.abs() < 1e-6]
-
-    lNeg = mMlambda[mMlambda < 0]
-    if lNeg.numel() == 0:
-        lNeg = torch.tensor([-1/(2.2204e-16)], device=ch.device)
-
-    lPos = mMlambda[mMlambda >= 0]
-    if lPos.numel() == 0:
-        lPos = torch.tensor([1/(2.2204e-16)], device=ch.device)
-
-    lmi = lNeg.max()
-    lma = lPos.min()
-
-    lam = torch.tensor([lmi, lma], device=ch.device)
-
-    mMnewKt = (polyval(torch.tensor([A, B, C, D, E]), lam) /
-               (polyval(torch.tensor([F, 0, G]), lam).pow(2)))
-    # TODO: ARE THESE EVER USED?
-    kmin = torch.min(mMnewKt)
-    kmax = torch.max(mMnewKt)
-
-    # coefficients of the algebraic equation
-    c0 = E-k*G**2
-    c1 = D
-    c2 = C-2*k*F*G
-    c3 = B
-    c4 = A - k*F**2
-
-    # solves the equation
-    r = roots(torch.tensor([c4, c3, c2, c1, c0], device=ch.device))
-
-    # choose the real solution with minimum absolute value with the right sign
-
-    tg = r[:, 1]/r[:, 0]
-    lambd = r[tg.abs() == 0, 0]
-    if lambd.numel() > 0:
-        lam = lambd[lambd.abs() == min(lambd.abs())]
-    else:
-        lam = torch.zeros(1, device=ch.device)
-
-    # modify the channel
-    chm = ch + lam*(ch**3 - a*ch-m[2])
-    chm = chm*(m[1]/(ch**2).mean())**.5
-    chm = chm+me
-
-    return chm
-
-
-def modskew(ch, sk, p=1):
-    """Adjust the sample skewness of a vector/matrix using gradient projection.
-
-    This adjusts the skewness without affecting its sample mean and
-    variance.
-
-    This operation is not an orthogonal projection, but the projection angle is
-    near pi/2 when sk is close to the original skewness, which is a realistic
-    assumption when doing iterative projections in a pyramid, for example
-    (small corrections to the channels' statistics).
-    
-      [xm, snrk] = modskew(x,sk,p);
-          sk: new skweness
-              p [OPTIONAL]:   mixing proportion between sk0 and sk
-                              it imposes (1-p)*sk0 + p*sk,
-                              being sk0 the current skewness.
-                              DEFAULT: p = 1;
-
-    converted from PortillaSimoncelli MATLAB implementation
-    KLB
-    """
-    # NEVER USED
-    N = ch.numel()
-    me = ch.mean()
-    ch = ch-me
-
-    m = torch.zeros(6, 1, device=ch.device)
-    for n in range(2, 7):
-        m[n-1] = ch.pow(n).mean()
-
-    sd = m[1].sqrt()
-    s = m[2]/(sd.pow(3))
-    # NEVER USED
-    snrk = snr(sk, sk-s)
-    sk = s*(1-p) + sk*p
-
-    A = m[5] - 3*sd*s*m[4] + 3*(sd**2)*(s**2-1)*m[3] + sd**6*(2 + 3*s**2 - s**4)
-    B = 3*(m[4] - 2*sd*s*m[3] + sd**5*s**3)
-    C = 3*(m[3] - sd**4*(1+s**2))
-    D = s*sd**3
-
-    a = torch.zeros(7, 1, device=ch.device)
-    a[6] = A**2
-    a[5] = 2*A*B
-    a[4] = B**2 + 2*A*C
-    a[3] = 2*(A*D + B*C)
-    a[2] = C**2 + 2*B*D
-    a[1] = 2*C*D
-    a[0] = D**2
-
-    A2 = sd**2
-    B2 = m[3] - (1+s**2)*sd**4
-
-    b = torch.zeros(7, 1, device=ch.device)
-    b[6] = B2**3
-    b[4] = 3*A2*B2**2
-    b[2] = 3*A2**2*B2
-    b[0] = A2**3
-
-    d = torch.zeros(8, 1, device=ch.device)
-    d[0] = B*b[6]
-    d[1] = 2*C*b[6] - A*b[4]
-    d[2] = 3*D*b[6]
-    d[3] = C*b[4] - 2*A*b[2]
-    d[4] = 2*D*b[4] - B*b[2]
-    d[5] = -3*A*b[0]
-    d[6] = D*b[2] - 2*B*b[0]
-    d[7] = -C*b[0]
-
-    mMlambda = roots(d)
-
-    tg = mMlambda[:, 1] / mMlambda[:, 0]
-    mMlambda = mMlambda[tg.abs() > 1e-6, 0]
-
-    lNeg = mMlambda[mMlambda < 0]
-    if lNeg.numel() == 0:
-        lNeg = torch.tensor([-1/(2.2204e-16)], device=ch.device)
-
-    lPos = mMlambda[mMlambda >= 0]
-    if lPos.numel() == 0:
-        lPos = torch.tensor([1/(2.2204e-16)], device=ch.device)
-
-    lmi = lNeg.max()
-    lma = lPos.min()
-
-    lam = torch.tensor([lmi, lma], device=ch.device)
-    mMnewSt = polyval(torch.tensor([A, B, C, D], device=ch.device), lam)/(polyval(b.flip(dims=[0]), lam).pow(.5))
-    # NEVER USED
-    qskmin = min(mMnewSt)
-    # NEVER USED
-    skmax = max(mMnewSt)
-
-    c = a-b*sk.pow(2)
-    c = c.flip(dims=[0])
-    r = roots(c)
-
-    tg = r[:, 1]/r[:, 0]
-    fi = tg.abs() < 1e-6
-    fi2 = r[:, 0].sign() == (sk-s).sign().flatten()
-
-    ti = torch.zeros_like(fi)
-    for i, (fa, fb) in enumerate(zip(fi, fi2)):
-        ti[i] = fa+fb
-
-    if torch.any(ti == 2):
-        lam = r[fi, 0]
-    else:
-        lam = torch.tensor([0], device=ch.device, dtype=ch.dtype)
-
-    p = torch.tensor([A, B, C, D], device=ch.device)
-    if lam.numel() > 1:
-        foo = polyval(p, lam).sign()
-        if torch.any(foo == 0):
-            lam = lam[foo == 0]
-        else:
-            # rejects the symmetric solution
-            lam = lam[foo == sk.sign()]
-        if lam.numel() > 0:
-            lam = lam[lam.abs() == lam.abs().min()]
-            lam = lam[0]
-        else:
-            lam = torch.tensor([0], device=ch.device)
-
-    # adjust the skewness
-    chm = ch+lam*(ch.pow(2)-sd.pow(2)-sd*s*ch)
-    # adjust variance
-    chm = chm + (m[1]/chm.pow(2).mean()).pow(.5)
-    chm = chm + me
-
-    return chm.detach()
-=======
-        return im
->>>>>>> 649a8c50
+        return im