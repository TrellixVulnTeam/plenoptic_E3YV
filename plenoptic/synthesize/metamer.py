import torch
from tqdm import tqdm
from .Synthesis import Synthesis
from ..tools.metamer_utils import RangeClamper


class Metamer(Synthesis):
    r"""Synthesize metamers for image-computable differentiable models!

    Following the basic idea in [1]_, this module creates a metamer for a given
    model on a given image. We start with some random noise and iteratively
    adjust the pixel values so as to match the representation of the
    ``synthesized_signal`` and ``base_signal``. This is optimization though, so
    you'll probably need to experiment with the optimization hyper-parameters
    before you find a good solution.

    There are two types of objects you can pass as your models: torch.nn.Module
    or functions, which correspond to using a visual model or metric,
    respectively. See the `MAD_Competition` notebook for more details on this.

    All ``saved_`` attributes are initialized as empty lists and will be
    non-empty if the ``store_progress`` arg to ``synthesize()`` is not
    ``False``. They will be appended to on every iteration if
    ``store_progress=True`` or every ``store_progress`` iterations if it's an
    ``int``.

    All ``scales`` attributes will only be non-None if ``coarse_to_fine`` is
    not ``False``. See ``Metamer`` tutorial for more details.

    Parameters
    ----------
    base_signal : torch.Tensor or array_like
        A 4d tensor, this is the image whose representation we wish to
        match. If this is not a tensor, we try to cast it as one.
    model : torch.nn.Module or function
        A visual model or metric, see `MAD_Competition` notebook for more
        details
    loss_function : callable or None, optional
        the loss function to use to compare the representations of the
        models in order to determine their loss. Only used for the
        Module models, ignored otherwise. If None, we use the default:
        the element-wise 2-norm. See `MAD_Competition` notebook for more
        details
    model_kwargs :
        if model is a function (that is, you're using a metric instead
        of a model), then there might be additional arguments you want
        to pass it at run-time. Note that this means they will be passed
        on every call.

    Attributes
    ----------
    base_representation : torch.Tensor
        Whatever is returned by ``model(base_signal)``, this is
        what we match in order to create a metamer
    synthesized_signal : torch.Tensor
        The metamer. This may be unfinished depending on how many
        iterations we've run for.
    synthesized_represetation: torch.Tensor
        Whatever is returned by ``model(synthesized_signal)``; we're
        trying to make this identical to ``self.base_representation``
    seed : int
        Number with which we seeded pytorch and numpy's random number
        generators
    loss : list
        A list of our loss over iterations.
    gradient : list
        A list of the gradient over iterations.
    learning_rate : list
        A list of the learning_rate over iterations. We use a scheduler
        that gradually reduces this over time, so it won't be constant.
<<<<<<< HEAD
    pixel_change : list
        A list containing the max pixel change over iterations
        (``pixel_change[i]`` is the max pixel change in
        ``matched_image`` between iterations ``i`` and ``i-1``). note
        this is calculated before any clamping, so may have some very
        large numbers in the beginning
    saved_representation : torch.tensor
        If the ``store_progress`` arg in ``synthesize`` is set to
        True or an int>0, we will save ``self.matched_representation``
        at each iteration (or each ``store_progress`` iteration, if it's an
        int), for later examination.
    saved_image : torch.tensor
        If the ``store_progress`` arg in ``synthesize`` is set to True
        or an int>0, we will save ``self.matched_image`` at each
        iteration (or each ``store_progress`` iteration, if it's an
        int), for later examination.
    seed : int
        Number which we seeded pytorch and numpy's random number generators
    saved_image_gradient : torch.tensor
        If the ``store_progress`` arg in ``synthesize`` is set to True
        or an int>0, we will save ``self.matched_image.grad`` at each
        iteration (or each ``store_progress`` iteration, if it's an
        int), for later examination.
    saved_representation_gradient : torch.tensor
        If the ``store_progress`` arg in ``synthesize`` is set to
        True or an int>0, we will save
        ``self.matched_representation.grad`` at each iteration (or each
        ``store_progress`` iteration, if it's an int), for later
        examination.
    scales_loss : list
        If ``coarse_to_fine`` is not False, this contains the
        scale-specific loss at each iteration (that is, the loss
        computed on just the scale(s) we're optimizing on that
        iteration; which we use to determine when to switch scales). If
        ``coarse_to_fine=='together'``, then this will not include the
        coarsest scale, since that scale is equivalent to 'all'.If
        ``coarse_to_fine`` is False, this will be empty
=======
    saved_signal : torch.Tensor or list
        Saved ``self.synthesized_signal`` for later examination.
    saved_representation : torch.Tensor or list
        Saved ``self.synthesized_representation`` for later examination.
    saved_signal_gradient : torch.Tensor or list
        Saved ``self.synthesized_signal.grad`` for later examination.
    saved_representation_gradient : torch.Tensor or list
        Saved ``self.synthesized_representation.grad`` for later examination.
>>>>>>> 649a8c50
    scales : list or None
        The list of scales in optimization order (i.e., from coarse to fine).
        Will be modified during the course of optimization.
    scales_loss : list or None
        The scale-specific loss at each iteration
    scales_timing : dict or None
        Keys are the values found in ``scales``, values are lists, specifying
        the iteration where we started and stopped optimizing this scale.
    scales_finished : list or None
        List of scales that we've finished optimizing.

    References
    -----
    .. [1] J Portilla and E P Simoncelli. A Parametric Texture Model
       based on Joint Statistics of Complex Wavelet Coefficients. Int'l
       Journal of Computer Vision. 40(1):49-71, October, 2000.
       http://www.cns.nyu.edu/~eero/ABSTRACTS/portilla99-abstract.html
       http://www.cns.nyu.edu/~lcv/texture/

    """

    def __init__(self, base_signal, model, loss_function=None, model_kwargs={},
                 loss_function_kwargs={}):
        super().__init__(base_signal, model, loss_function, model_kwargs, loss_function_kwargs)

    def _init_synthesized_signal(self, initial_image, clamper=RangeClamper((0, 1)),
                                 clamp_each_iter=True):
        """initialize the synthesized image

        set the ``self.synthesized_signal`` attribute to be a parameter with
        the user-supplied data, making sure it's the right shape and
        calling clamper on it, if set

        also initialize the ``self.synthesized_representation`` attribute

        Parameters
        ----------
        initial_image : torch.Tensor, array_like, or None, optional
            The 2d tensor we use to initialize the metamer. If None (the
            default), we initialize with uniformly-distributed random
            noise lying between 0 and 1 or, if ``self.saved_signal`` is
            not empty, use the final value there. If this is not a
            tensor or None, we try to cast it as a tensor.
        clamper : Clamper or None, optional
            will set ``self.clamper`` attribute to this, and if not
            None, will call ``clamper.clamp`` on synthesized_signal
        clamp_each_iter : bool, optional
            If True (and ``clamper`` is not ``None``), we clamp every
            iteration. If False, we only clamp at the very end, after
            the last iteration
        """
        if initial_image is None:
            try:
                # then we have a previous run to resume
                synthesized_signal_data = self.saved_signal[-1]
            except IndexError:
                # else we're starting over
                synthesized_signal_data = torch.rand_like(self.base_signal, dtype=torch.float32,
                                                          device=self.base_signal.device)
        else:
            synthesized_signal_data = torch.tensor(initial_image, dtype=torch.float32,
                                                   device=self.base_signal.device)
        super()._init_synthesized_signal(synthesized_signal_data.clone(), clamper, clamp_each_iter)

    def synthesize(self, initial_image=None, seed=0, max_iter=100, learning_rate=.01,
                   scheduler=True, optimizer='SGD', clamper=RangeClamper((0, 1)),
                   clamp_each_iter=True, store_progress=False, save_progress=False,
                   save_path='metamer.pt', loss_thresh=1e-4, loss_change_iter=50,
                   fraction_removed=0., loss_change_thresh=1e-2, loss_change_fraction=1.,
                   coarse_to_fine=False, clip_grad_norm=False, **optimizer_kwargs):
        r"""Synthesize a metamer

        This is the main method, which updates the ``initial_image`` until its
        representation matches that of ``base_signal``.

        We run this until either we reach ``max_iter`` or the change
        over the past ``loss_change_iter`` iterations is less than
        ``loss_thresh``, whichever comes first

        Parameters
        ----------
        initial_image : torch.Tensor, array_like, or None, optional
            The 4d tensor we use to initialize the metamer. If None (the
            default), we initialize with uniformly-distributed random
            noise lying between 0 and 1 or, if ``self.saved_signal`` is
            not empty, use the final value there. If this is not a
            tensor or None, we try to cast it as a tensor.
        seed : int or None, optional
            Number with which to seed pytorch and numy's random number
            generators. If None, won't set the seed.
        max_iter : int, optinal
            The maximum number of iterations to run before we end
        learning_rate : float or None, optional
            The learning rate for our optimizer. None is only accepted
            if we're resuming synthesis, in which case we use the last
            learning rate from the previous instance.
        scheduler : bool, optional
            whether to initialize the scheduler or not. If False, the
            learning rate will never decrease.
        optimizer: {'GD', 'Adam', 'SGD', 'LBFGS', 'AdamW'}
            The choice of optimization algorithm. 'GD' is regular
            gradient descent.
        clamper : plenoptic.Clamper or None, optional
            Clamper makes a change to the image in order to ensure that
            it stays reasonable. The classic example (and default
            option) is making sure the range lies between 0 and 1, see
            plenoptic.RangeClamper for an example.
        clamp_each_iter : bool, optional
            If True (and ``clamper`` is not ``None``), we clamp every
            iteration. If False, we only clamp at the very end, after
            the last iteration
        store_progress : bool or int, optional
            Whether we should store the representation of the metamer
            and the metamer image in progress on every iteration. If
            False, we don't save anything. If True, we save every
            iteration. If an int, we save every ``store_progress``
            iterations (note then that 0 is the same as False and 1 the
            same as True).
        save_progress : bool or int, optional
            Whether to save the metamer as we go. If True, we save to
            ``save_path`` every ``store_progress`` iterations. If an int, we
            save every ``save_progress`` iterations. Note that this can end up
            actually taking a fair amount of time.
        save_path : str, optional
            The path to save the synthesis-in-progress to (ignored if
            ``save_progress`` is False)
        loss_thresh : float, optional
            If the loss over the past ``loss_change_iter`` has changed
            less than ``loss_thresh``, we stop.
        loss_change_iter : int, optional
            How many iterations back to check in order to see if the
            loss has stopped decreasing in order to determine whether we
            should only calculate the gradient with respect to the
            ``loss_change_fraction`` fraction of statistics with
            the highest error.
        fraction_removed: float, optional
            The fraction of the representation that will be ignored
            when computing the loss. At every step the loss is computed
            using the remaining fraction of the representation only.
        loss_change_thresh : float, optional
            The threshold below which we consider the loss as unchanging
            in order to determine whether we should only calculate the
            gradient with respect to the
            ``loss_change_fraction`` fraction of statistics with
            the highest error.
        loss_change_fraction : float, optional
            If we think the loss has stopped decreasing (based on
            ``loss_change_iter`` and ``loss_change_thresh``), the
            fraction of the representation with the highest loss that we
            use to calculate the gradients
        coarse_to_fine : { 'together', 'separate', False}, optional
            If False, don't do coarse-to-fine optimization. Else, there
            are two options for how to do it:
            - 'together': start with the coarsest scale, then gradually
              add each finer scale.
            - 'separate': compute the gradient with respect to each
              scale separately (ignoring the others), then with respect
              to all of them at the end.
            (see ``Metamer`` tutorial for more details).
        clip_grad_norm : bool or float, optional
            Clip the gradient norm to avoid issues with numerical overflow.
            Gradient norm will be clipped to the specified value (True is
            equivalent to 1).
        optimizer_kwargs : dict, optional
            Dictionary of keyword arguments to pass to the optimizer (in
            addition to learning_rate). What these should be depend on
            the specific optimizer you're using

        Returns
        -------
        synthesized_signal : torch.Tensor
            The metamer we've created
        synthesized_representation : torch.Tensor
            The model's representation of the metamer

        """
        # set seed
        self._set_seed(seed)

        # initialize synthesized_signal
        self._init_synthesized_signal(initial_image, clamper, clamp_each_iter)

        # initialize stuff related to coarse-to-fine and randomization
        self._init_ctf_and_randomizer(loss_thresh, fraction_removed, coarse_to_fine,
                                      loss_change_fraction, loss_change_thresh, loss_change_iter)

        # initialize the optimizer
        self._init_optimizer(optimizer, learning_rate, scheduler, clip_grad_norm,
                             **optimizer_kwargs)

        # get ready to store progress
        self._init_store_progress(store_progress, save_progress, save_path)

        pbar = tqdm(range(max_iter))

        for i in pbar:
            loss, g, lr, pixel_change = self._optimizer_step(pbar)
            self.loss.append(loss.item())
            self.pixel_change.append(pixel_change.item())
            self.gradient.append(g.item())
            self.learning_rate.append(lr)

            if self._check_nan_loss(loss):
                break

            # clamp and update saved_* attrs
            self._clamp_and_store(i)

            if self._check_for_stabilization(i):
                break

        pbar.close()

        # finally, stack the saved_* attributes
        self._finalize_stored_progress()

        # return data
        return self.synthesized_signal.data, self.synthesized_representation.data

    def save(self, file_path, save_model_reduced=False):
        r"""save all relevant variables in .pt file

        Note that if store_progress is True, this will probably be very
        large

        Parameters
        ----------
        file_path : str
            The path to save the metamer object to
        save_model_reduced : bool
            Whether we save the full model or just its attribute
            ``state_dict_reduced`` (this is a custom attribute of ours,
            the basic idea being that it only contains the attributes
            necessary to initialize the model, none of the (probably
            much larger) ones it gets during run-time).

        """
        attrs = ['model', 'synthesized_signal', 'base_signal', 'seed', 'loss', 'base_representation',
                 'synthesized_representation', 'saved_representation', 'gradient', 'saved_signal',
                 'learning_rate', 'saved_representation_gradient', 'saved_signal_gradient',
                 'coarse_to_fine', 'scales', 'scales_timing', 'scales_loss', 'loss_function',
                 'scales_finished', 'store_progress', 'save_progress', 'save_path', 'pixel_change']
        super().save(file_path, save_model_reduced,  attrs)

    def to(self, *args, **kwargs):
        r"""Moves and/or casts the parameters and buffers.

        This can be called as

        .. function:: to(device=None, dtype=None, non_blocking=False)

        .. function:: to(dtype, non_blocking=False)

        .. function:: to(tensor, non_blocking=False)

        Its signature is similar to :meth:`torch.Tensor.to`, but only accepts
        floating point desired :attr:`dtype` s. In addition, this method will
        only cast the floating point parameters and buffers to :attr:`dtype`
        (if given). The integral parameters and buffers will be moved
        :attr:`device`, if that is given, but with dtypes unchanged. When
        :attr:`non_blocking` is set, it tries to convert/move asynchronously
        with respect to the host if possible, e.g., moving CPU Tensors with
        pinned memory to CUDA devices.

        See below for examples.

        .. note::
            This method modifies the module in-place.

        Args:
            device (:class:`torch.device`): the desired device of the parameters
                and buffers in this module
            dtype (:class:`torch.dtype`): the desired floating point type of
                the floating point parameters and buffers in this module
            tensor (torch.Tensor): Tensor whose dtype and device are the desired
                dtype and device for all parameters and buffers in this module

        Returns:
            Module: self
        """
        attrs = ['base_signal', 'base_representation', 'synthesized_signal',
                 'synthesized_representation', 'saved_signal', 'saved_representation',
                 'saved_signal_gradient', 'saved_representation_gradient']
        return super().to(*args, attrs=attrs, **kwargs)

    @classmethod
    def load(cls, file_path, model_constructor=None, map_location='cpu', **state_dict_kwargs):
        r"""load all relevant stuff from a .pt file

        We will iterate through any additional key word arguments
        provided and, if the model in the saved representation is a
        dictionary, add them to the state_dict of the model. In this
        way, you can replace, e.g., paths that have changed between
        where you ran the model and where you are now.

        Parameters
        ----------
        file_path : str
            The path to load the Metamer object from
        model_constructor : callable or None, optional
            When saving the synthesis object, we have the option to only
            save the ``state_dict_reduced`` (in order to save space). If
            we do that, then we need some way to construct that model
            again and, not knowing its class or anything, this object
            doesn't know how. Therefore, a user must pass a constructor
            for the model that takes in the ``state_dict_reduced``
            dictionary and returns the initialized model. See the
            PooledVentralStream class for an example of this.
        map_location : str, optional
            map_location argument to pass to ``torch.load``. If you save
            stuff that was being run on a GPU and are loading onto a
            CPU, you'll need this to make sure everything lines up
            properly. This should be structured like the str you would
            pass to ``torch.device``
        state_dict_kwargs :
            any additional kwargs will be added to the model's
            state_dict before construction (this only applies if the
            model is a dict, see above for more description of that)

        Returns
        -------
        metamer : plenoptic.synth.Metamer
            The loaded Metamer object


        Examples
        --------
        >>> metamer = po.synth.Metamer(img, model)
        >>> metamer.synthesize(max_iter=10, store_progress=True)
        >>> metamer.save('metamers.pt')
        >>> metamer_copy = po.synth.Metamer.load('metamers.pt')

        Things are slightly more complicated if you saved a reduced
        representation of the model by setting the
        ``save_model_reduced`` flag to ``True``. In that case, you also
        need to pass a model constructor argument, like so:

        >>> model = po.simul.PooledRGC(1)
        >>> metamer = po.synth.Metamer(img, model)
        >>> metamer.synthesize(max_iter=10, store_progress=True)
        >>> metamer.save('metamers.pt', save_model_reduced=True)
        >>> metamer_copy = po.synth.Metamer.load('metamers.pt',
                                                 model_constructor=po.simul.PooledRGC.from_state_dict_reduced)

        You may want to update one or more of the arguments used to
        initialize the model. The example I have in mind is where you
        run the metamer synthesis on a cluster but then load it on your
        local machine. The PooledVentralStream classes have a ``cache_dir``
        attribute which you will want to change so it finds the
        appropriate location:

        >>> model = po.simul.PooledRGC(1)
        >>> metamer = po.synth.Metamer(img, model)
        >>> metamer.synthesize(max_iter=10, store_progress=True)
        >>> metamer.save('metamers.pt', save_model_reduced=True)
        >>> metamer_copy = po.synth.Metamer.load('metamers.pt',
                                                 model_constructor=po.simul.PooledRGC.from_state_dict_reduced,
                                                 cache_dir="/home/user/Desktop/metamers/windows_cache")

        """
        return super().load(file_path, 'model', model_constructor, map_location,
                            **state_dict_kwargs)<|MERGE_RESOLUTION|>--- conflicted
+++ resolved
@@ -68,45 +68,12 @@
     learning_rate : list
         A list of the learning_rate over iterations. We use a scheduler
         that gradually reduces this over time, so it won't be constant.
-<<<<<<< HEAD
     pixel_change : list
         A list containing the max pixel change over iterations
         (``pixel_change[i]`` is the max pixel change in
         ``matched_image`` between iterations ``i`` and ``i-1``). note
         this is calculated before any clamping, so may have some very
         large numbers in the beginning
-    saved_representation : torch.tensor
-        If the ``store_progress`` arg in ``synthesize`` is set to
-        True or an int>0, we will save ``self.matched_representation``
-        at each iteration (or each ``store_progress`` iteration, if it's an
-        int), for later examination.
-    saved_image : torch.tensor
-        If the ``store_progress`` arg in ``synthesize`` is set to True
-        or an int>0, we will save ``self.matched_image`` at each
-        iteration (or each ``store_progress`` iteration, if it's an
-        int), for later examination.
-    seed : int
-        Number which we seeded pytorch and numpy's random number generators
-    saved_image_gradient : torch.tensor
-        If the ``store_progress`` arg in ``synthesize`` is set to True
-        or an int>0, we will save ``self.matched_image.grad`` at each
-        iteration (or each ``store_progress`` iteration, if it's an
-        int), for later examination.
-    saved_representation_gradient : torch.tensor
-        If the ``store_progress`` arg in ``synthesize`` is set to
-        True or an int>0, we will save
-        ``self.matched_representation.grad`` at each iteration (or each
-        ``store_progress`` iteration, if it's an int), for later
-        examination.
-    scales_loss : list
-        If ``coarse_to_fine`` is not False, this contains the
-        scale-specific loss at each iteration (that is, the loss
-        computed on just the scale(s) we're optimizing on that
-        iteration; which we use to determine when to switch scales). If
-        ``coarse_to_fine=='together'``, then this will not include the
-        coarsest scale, since that scale is equivalent to 'all'.If
-        ``coarse_to_fine`` is False, this will be empty
-=======
     saved_signal : torch.Tensor or list
         Saved ``self.synthesized_signal`` for later examination.
     saved_representation : torch.Tensor or list
@@ -115,7 +82,6 @@
         Saved ``self.synthesized_signal.grad`` for later examination.
     saved_representation_gradient : torch.Tensor or list
         Saved ``self.synthesized_representation.grad`` for later examination.
->>>>>>> 649a8c50
     scales : list or None
         The list of scales in optimization order (i.e., from coarse to fine).
         Will be modified during the course of optimization.
