--- conflicted
+++ resolved
@@ -1,13 +1,4 @@
 import warnings
-<<<<<<< HEAD
-import numpy as np
-from collections import OrderedDict
-from scipy.special import factorial
-from ...tools.signal import rcosFn, pointOp, steer
-import torch
-import torch.fft as fft
-import torch.nn as nn
-=======
 from collections import OrderedDict
 import numpy as np
 from scipy.special import factorial
@@ -19,7 +10,6 @@
 from einops import rearrange
 from scipy.special import factorial
 
->>>>>>> 720b10c7
 
 complex_types = [torch.complex64, torch.cdouble, torch.complex32, torch.cfloat]
 
@@ -150,13 +140,8 @@
         self.YIrcos = np.sqrt(1.0 - self.Yrcos**2)
 
         # create low and high masks
-<<<<<<< HEAD
-        lo0mask = pointOp(self.log_rad, self.YIrcos, self.Xrcos)
-        hi0mask = pointOp(self.log_rad, self.Yrcos, self.Xrcos)
-=======
         lo0mask = interpolate1d(self.log_rad, self.YIrcos, self.Xrcos)
         hi0mask = interpolate1d(self.log_rad, self.Yrcos, self.Xrcos)
->>>>>>> 720b10c7
         self.lo0mask = torch.tensor(lo0mask).unsqueeze(0)
         self.hi0mask = torch.tensor(hi0mask).unsqueeze(0)
 
@@ -198,40 +183,25 @@
                 Ycosn_forward = np.sqrt(const) * (np.cos(self.Xcosn))**self.order
                 Ycosn_recon = Ycosn_forward
 
-<<<<<<< HEAD
-            himask = pointOp(log_rad, self.Yrcos, Xrcos)
-=======
             himask = interpolate1d(log_rad, self.Yrcos, Xrcos)
->>>>>>> 720b10c7
             self._himasks.append(torch.tensor(himask).unsqueeze(0))
 
             anglemasks = []
             anglemasks_recon = []
             for b in range(self.num_orientations):
-<<<<<<< HEAD
-                anglemask = pointOp(angle, Ycosn_forward, self.Xcosn + np.pi*b/self.num_orientations)
-                anglemask_recon = pointOp(angle, Ycosn_recon, self.Xcosn + np.pi*b/self.num_orientations)
-=======
                 anglemask = interpolate1d(angle, Ycosn_forward,
                                     self.Xcosn + np.pi*b/self.num_orientations)
                 anglemask_recon = interpolate1d(
                     angle, Ycosn_recon, self.Xcosn + np.pi*b/self.num_orientations)
->>>>>>> 720b10c7
                 anglemasks.append(torch.tensor(anglemask).unsqueeze(0))
                 anglemasks_recon.append(torch.tensor(anglemask_recon).unsqueeze(0))
 
             self._anglemasks.append(anglemasks)
             self._anglemasks_recon.append(anglemasks_recon)
             if not self.downsample:
-<<<<<<< HEAD
-                lomask = pointOp(log_rad, self.YIrcos, Xrcos)
-                self._lomasks.append(torch.tensor(lomask).unsqueeze(0))
-                self._loindices.append([np.array([0,0]), dims])
-=======
                 lomask = interpolate1d(log_rad, self.YIrcos, Xrcos)
                 self._lomasks.append(torch.tensor(lomask).unsqueeze(0))
                 self._loindices.append([np.array([0, 0]), dims])
->>>>>>> 720b10c7
                 lodft = lodft * lomask
 
             else:
@@ -248,11 +218,7 @@
                 log_rad = log_rad[lostart[0]:loend[0], lostart[1]:loend[1]]
                 angle = angle[lostart[0]:loend[0], lostart[1]:loend[1]]
 
-<<<<<<< HEAD
-                lomask = pointOp(log_rad, self.YIrcos, Xrcos)
-=======
                 lomask = interpolate1d(log_rad, self.YIrcos, Xrcos)
->>>>>>> 720b10c7
                 self._lomasks.append(torch.tensor(lomask).unsqueeze(0))
                 # subsampling
                 lodft = lodft[lostart[0]:loend[0], lostart[1]:loend[1]]
@@ -342,10 +308,6 @@
 
         """
         pyr_coeffs = OrderedDict()
-<<<<<<< HEAD
-        self.pyr_size = OrderedDict()
-=======
->>>>>>> 720b10c7
         if not isinstance(scales, list):
             raise Exception("scales must be a list!")
         if not scales:
@@ -382,22 +344,6 @@
                 himask = self._himasks[i]
                 #compute filter output at each orientation
                 for b in range(self.num_orientations):
-<<<<<<< HEAD
-                    '''
-                    band pass filtering is done in the fourier space as multiplying by the fft of a gaussian derivative.
-                    The oriented dft is computed as a product of the fft of the low-passed component,
-                    the precomputed anglemask (specifies orientation), and the precomputed hipass mask (creating a bandpass filter)
-                    the complex_const variable comes from the Fourier transform of a gaussian derivative.
-                    Based on the order of the gaussian, this constant changes.
-                    
-                    '''
-                    anglemask = self._anglemasks[i][b]
-                    complex_const = np.power(complex(0, -1), self.order)
-                    banddft = complex_const * lodft * anglemask * himask
-                    #fft output is then shifted to center frequencies
-                    band = fft.ifftshift(banddft)
-                    #ifft is applied to recover the filtered representation in spatial domain
-=======
                     
                     # band pass filtering is done in the fourier space as multiplying by the fft of a gaussian derivative.
                     # The oriented dft is computed as a product of the fft of the low-passed component,
@@ -412,26 +358,17 @@
                     # fft output is then shifted to center frequencies
                     band = fft.ifftshift(banddft)
                     # ifft is applied to recover the filtered representation in spatial domain
->>>>>>> 720b10c7
                     band = fft.ifft2(band, dim=(-2,-1), norm=self.fft_norm)
                     
                     #for real pyramid, take the real component of the complex band
                     if not self.is_complex:
                         pyr_coeffs[(i, b)] = band.real
                     else:
-<<<<<<< HEAD
-                        '''
-                        Because the input signal is real, to maintain a tight frame 
-                        if the complex pyramid is used, magnitudes need to be divided by sqrt(2) 
-                        because energy is doubled.
-                        '''
-=======
                         
                         # Because the input signal is real, to maintain a tight frame 
                         # if the complex pyramid is used, magnitudes need to be divided by sqrt(2) 
                         # because energy is doubled.
                 
->>>>>>> 720b10c7
                         if self.tight_frame:
                             band = band/np.sqrt(2)
                         pyr_coeffs[(i, b)] = band
@@ -442,19 +379,11 @@
                 # just use lo0mask
                 lomask = self._lomasks[i]
                 lodft = lodft * lomask
-<<<<<<< HEAD
-                '''
-                because we don't subsample here, if we are not using orthonormalization that
-                we need to manually account for the subsampling, so that energy in each band remains the same
-                the energy is cut by factor of 4 so we need to scale magnitudes by factor of 2
-                '''
-=======
                 
                 # because we don't subsample here, if we are not using orthonormalization that
                 # we need to manually account for the subsampling, so that energy in each band remains the same
                 # the energy is cut by factor of 4 so we need to scale magnitudes by factor of 2
                 
->>>>>>> 720b10c7
                 if self.fft_norm != "ortho":
                     lodft = 2*lodft
             else:
@@ -480,14 +409,6 @@
             self.pyr_size['residual_lowpass'] = tuple(lo0.real.shape[-2:])
 
         return pyr_coeffs
-<<<<<<< HEAD
-
-
-    def convert_pyr_to_tensor(self, pyr_coeffs, split_complex=False):
-        r"""
-        Function that takes a torch pyramid (without downsampling) dictonary and converts the output into a single tensor
-        of BxCxHxW for use in an nn module downstream.
-=======
     
     @staticmethod
     def convert_pyr_to_tensor(pyr_coeffs, split_complex=False):
@@ -502,7 +423,6 @@
         the real/imaginary bands will be intereleaved so that they appear as pairs with
         neighboring indices in the channel dimension of the tensor (Note: the residual bands are always
         real so they will only ever have a single band even when split_complex=True.)
->>>>>>> 720b10c7
 
         Parameters
         ----------
@@ -514,44 +434,6 @@
 
         Returns
         -----------
-<<<<<<< HEAD
-        coeff_out: `torch.Tensor` (BxCxHxW)
-            pyramid coefficients reshaped into tensor. The first channel will be the residual highpass and the last will be
-            the residual lowpass. Each band is then a separate channel. 
-        """
-
-        assert not self.downsample, "conversion to tensor only works for pyramids without downsampling of feature maps"
-        coeff_list = []
-        coeff_list_resid = []
-        for k in pyr_coeffs.keys():
-            if 'residual' in k:
-                coeff_list_resid.append(pyr_coeffs[k])
-            else:
-                coeff_list.append(pyr_coeffs[k])
-        if len(coeff_list) > 0:
-            coeff_bands = torch.cat(coeff_list, dim=1)
-            if split_complex:
-                if coeff_bands.dtype in complex_types:
-                    coeff_bands = torch.cat([coeff_bands.real, coeff_bands.imag], dim=1)
-                else:
-                    raise TypeError("split_complex is True, but input pyr_coeffs are not complex tensors")
-
-            batch_size = coeff_bands.shape[0]
-            imshape = [coeff_bands.shape[2], coeff_bands.shape[3]]
-            if len(coeff_list_resid) == 1:
-                coeff_resid = torch.cat(coeff_list_resid, dim=1)
-                coeff_out = torch.cat([coeff_resid, coeff_bands], dim=1)
-            elif len(coeff_list_resid) == 2:
-                coeff_out = torch.cat([coeff_list_resid[0], coeff_bands, coeff_list_resid[1]], dim=1)
-            else:
-                coeff_out = coeff_bands
-        else:
-            coeff_out = torch.cat(coeff_list_resid, dim=1)
-
-        return coeff_out
-
-    def convert_tensor_to_pyr(self, pyr_tensor):
-=======
         pyr_tensor: `torch.Tensor` (BxCxHxW)
             pyramid coefficients reshaped into tensor. The first channel will be the residual highpass and the last will be
             the residual lowpass. Each band is then a separate channel. 
@@ -604,7 +486,6 @@
 
     @staticmethod
     def convert_tensor_to_pyr(pyr_tensor, num_channels, split_complex, pyr_keys):
->>>>>>> 720b10c7
         r"""
         Function that takes a torch pyramid coefficient tensor and converts the output into
         the dictionary format where
@@ -639,16 +520,6 @@
         """
         
         pyr_coeffs = OrderedDict()
-<<<<<<< HEAD
-        key_list = list(self.pyr_size.keys())
-        i = 0
-        for k in key_list:
-            pyr_tens = pyr_tensor[:,i,...].unsqueeze(1)
-            if 'residual' in k:
-                pyr_tens = pyr_tens.type(torch.float)
-            pyr_coeffs[k] = pyr_tens
-            i += 1
-=======
         i = 0
         for ch in range(num_channels):
             for k in pyr_keys:
@@ -666,7 +537,6 @@
                     pyr_coeffs[k] = band
                 else:
                     pyr_coeffs[k] = torch.cat([pyr_coeffs[k], band], dim=1)
->>>>>>> 720b10c7
 
         return pyr_coeffs
 
@@ -952,10 +822,6 @@
         return recondft
 
 
-<<<<<<< HEAD
-
-=======
->>>>>>> 720b10c7
     def steer_coeffs(self, pyr_coeffs, angles, even_phase=True):
         """Steer pyramid coefficients to the specified angles
 
@@ -986,26 +852,16 @@
         assert  pyr_coeffs[(0,0)].dtype not in complex_types, "steering only implemented for real coefficients"
         resteered_coeffs = {}
         resteering_weights = {}
-<<<<<<< HEAD
-        for i in range(self.num_scales):
-            basis = torch.cat([pyr_coeffs[(i, j)].squeeze().unsqueeze(-1) for j in
-                               range(self.num_orientations)], dim=-1)
-=======
         num_scales = self.num_scales
         num_orientations = self.num_orientations
         for i in range(num_scales):
             basis = torch.cat([pyr_coeffs[(i, j)].squeeze().unsqueeze(-1) for j in
                                range(num_orientations)], dim=-1)
->>>>>>> 720b10c7
 
             for j, a in enumerate(angles):
                 res, steervect = steer(basis, a, return_weights=True, even_phase=even_phase)
                 resteering_weights[(i, j)] = steervect
-<<<<<<< HEAD
-                resteered_coeffs[(i, self.num_orientations + j)] = res.reshape(pyr_coeffs[(i, 0)].shape)
-=======
                 resteered_coeffs[(i, num_orientations + j)] = res.reshape(pyr_coeffs[(i, 0)].shape)
->>>>>>> 720b10c7
 
 
         return resteered_coeffs, resteering_weights