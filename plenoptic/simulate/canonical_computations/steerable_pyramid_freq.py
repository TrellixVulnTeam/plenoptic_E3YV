import warnings
from collections import OrderedDict
import numpy as np
from scipy.special import factorial
from ...tools.signal import (interpolate1d,
                             raised_cosine, steer)
import torch
import torch.fft as fft
import torch.nn as nn
from einops import rearrange
from scipy.special import factorial

<<<<<<< HEAD

complex_types = [torch.complex64, torch.cdouble, torch.complex32, torch.cfloat]
=======
>>>>>>> 540ee18e

complex_types = [torch.complex64, torch.cdouble, torch.complex32, torch.cfloat]

class Steerable_Pyramid_Freq(nn.Module):
    r"""Steerable frequency pyramid in Torch

    Construct a steerable pyramid on matrix two dimensional signals, in the
    Fourier domain. Boundary-handling is circular. Reconstruction is exact
    (within floating point errors). However, if the image has an odd-shape,
    the reconstruction will not be exact due to boundary-handling issues
    that have not been resolved.

    The squared radial functions tile the Fourier plane with a raised-cosine
    falloff. Angular functions are cos(theta-k*pi/order+1)^(order).

    Notes
    -----
    Transform described in [1]_, filter kernel design described in [2]_.
    For further information see the project webpage_

    Parameters
    ----------
    image_shape : `list or tuple`
        shape of input image
    height : 'auto' or `int`
        The height of the pyramid. If 'auto', will automatically determine
        based on the size of `image`.
    order : `int`.
        The Gaussian derivative order used for the steerable filters. Default value is 3.
        Note that to achieve steerability the minimum number of orientation is `order` + 1,
        and is used here. To get more orientations at the same order, use the method `steer_coeffs`
    twidth : `int`
        The width of the transition region of the radial lowpass function, in octaves
    is_complex : `bool`
        Whether the pyramid coefficients should be complex or not. If True, the real and imaginary
        parts correspond to a pair of even and odd symmetric filters. If False, the coefficients
        only include the real part / even symmetric filter.
    downsample: `bool`
        Whether to downsample each scale in the pyramid or keep the output pyramid coefficients
        in fixed bands of size imshapeximshape. When downsample is False, the forward method returns a tensor.
    tight_frame: `bool` default: False
        Whether the pyramid obeys the generalized parseval theorem or not (i.e. is a tight frame).
        If True, the energy of the pyr_coeffs = energy of the image. If not this is not true.
        In order to match the matlabPyrTools or pyrtools pyramids, this must be set to False

    Attributes
    ----------
    image_shape : `list or tuple`
        shape of input image
    pyr_size : `dict`
        Dictionary containing the sizes of the pyramid coefficients. Keys are `(level, band)`
        tuples and values are tuples.
<<<<<<< HEAD
    fft_normalize : `bool`
        Whether the fft's are normalized or not. It is automatically set to True when fft_norm is true
        else it is set to False
=======
    fft_norm : `str`
        The way the ffts are normalized, see pytorch documentation for more details.
>>>>>>> 540ee18e
    is_complex : `bool`
        Whether the coefficients are complex- or real-valued.

    References
    ----------
    .. [1] E P Simoncelli and W T Freeman, "The Steerable Pyramid: A Flexible Architecture for
       Multi-Scale Derivative Computation," Second Int'l Conf on Image Processing, Washington, DC,
       Oct 1995.
    .. [2] A Karasaridis and E P Simoncelli, "A Filter Design Technique for Steerable Pyramid
       Image Transforms", ICASSP, Atlanta, GA, May 1996.
    .. _webpage: https://www.cns.nyu.edu/~eero/steerpyr/

    """

    def __init__(self, image_shape, height='auto', order=3, twidth=1, is_complex=False,
<<<<<<< HEAD
                 downsample=True,  tight_frame=False):
=======
                  downsample=True,  tight_frame=False):
>>>>>>> 540ee18e

        super().__init__()

        self.pyr_size = OrderedDict()
        self.order = order
        self.image_shape = image_shape

        if (self.image_shape[0] % 2 != 0) or (self.image_shape[1] % 2 != 0):
            warnings.warn(
                "Reconstruction will not be perfect with odd-sized images")

        self.is_complex = is_complex
        self.downsample = downsample
        self.tight_frame = tight_frame
        if self.tight_frame:
            self.fft_norm = "ortho"
        else:
            self.fft_norm = "backward"
        # cache constants
        self.lutsize = 1024
        self.Xcosn = np.pi * \
            np.array(range(-(2*self.lutsize + 1),
                           (self.lutsize+2)))/self.lutsize
        self.alpha = (self.Xcosn + np.pi) % (2*np.pi) - np.pi

        max_ht = np.floor(np.log2(min(self.image_shape[0], self.image_shape[1])))-2
        if height == 'auto':
            self.num_scales = int(max_ht)
        elif height > max_ht:
            raise Exception(
                "Cannot build pyramid higher than %d levels." % (max_ht))
        else:
            self.num_scales = int(height)

        if self.order > 15 or self.order <= 0:
            warnings.warn(
                "order must be an integer in the range [1,15]. Truncating.")
            self.order = min(max(self.order, 1), 15)
        self.num_orientations = int(self.order + 1)

        if twidth <= 0:
            warnings.warn("twidth must be positive. Setting to 1.")
            twidth = 1
        twidth = int(twidth)

        dims = np.array(self.image_shape)

        # make a grid for the raised cosine interpolation
        ctr = np.ceil((np.array(dims)+0.5)/2).astype(int)

        (xramp, yramp) = np.meshgrid(np.linspace(-1, 1, dims[1]+1)[:-1],
                                     np.linspace(-1, 1, dims[0]+1)[:-1])

        self.angle = np.arctan2(yramp, xramp)
        log_rad = np.sqrt(xramp**2 + yramp**2)
        log_rad[ctr[0]-1, ctr[1]-1] = log_rad[ctr[0]-1, ctr[1]-2]
        self.log_rad = np.log2(log_rad)

        # radial transition function (a raised cosine in log-frequency):
        self.Xrcos, Yrcos = raised_cosine(twidth, (-twidth/2.0), np.array([0, 1]))
        self.Yrcos = np.sqrt(Yrcos)

        self.YIrcos = np.sqrt(1.0 - self.Yrcos**2)

        # create low and high masks
        lo0mask = interpolate1d(self.log_rad, self.YIrcos, self.Xrcos)
        hi0mask = interpolate1d(self.log_rad, self.Yrcos, self.Xrcos)
        self.lo0mask = torch.tensor(lo0mask).unsqueeze(0)
        self.hi0mask = torch.tensor(hi0mask).unsqueeze(0)

        # pre-generate the angle, hi and lo masks, as well as the
        # indices used for down-sampling
        self._anglemasks = []
        self._anglemasks_recon = []
        self._himasks = []
        self._lomasks = []
        self._loindices = []

        # need a mock image to down-sample so that we correctly
        # construct the differently-sized masks
        mock_image = np.random.rand(*self.image_shape)
        imdft = np.fft.fftshift(np.fft.fft2(mock_image))
        lodft = imdft * lo0mask

        # this list, used by coarse-to-fine optimization, gives all the
        # scales (including residuals) from coarse to fine
        self.scales = (['residual_lowpass'] + list(range(self.num_scales))[::-1] +
                       ['residual_highpass'])

        # we create these copies because they will be modified in the
        # following loops
        Xrcos = self.Xrcos.copy()
        angle = self.angle.copy()
        log_rad = self.log_rad.copy()
        for i in range(self.num_scales):
            Xrcos -= np.log2(2)
            const = ((2 ** (2*self.order)) * (factorial(self.order, exact=True)**2) /
                     float(self.num_orientations * factorial(2*self.order, exact=True)))

            if self.is_complex:
                Ycosn_forward = (2.0 * np.sqrt(const) * (np.cos(self.Xcosn) ** self.order) *
                                 (np.abs(self.alpha) < np.pi/2.0).astype(int))
                Ycosn_recon = np.sqrt(const) * (np.cos(self.Xcosn))**self.order

            else:
                Ycosn_forward = np.sqrt(
                    const) * (np.cos(self.Xcosn))**self.order
                Ycosn_recon = Ycosn_forward

            himask = interpolate1d(log_rad, self.Yrcos, Xrcos)
            self._himasks.append(torch.tensor(himask).unsqueeze(0))

            anglemasks = []
            anglemasks_recon = []
            for b in range(self.num_orientations):
                anglemask = interpolate1d(angle, Ycosn_forward,
                                          self.Xcosn + np.pi*b/self.num_orientations)
                anglemask_recon = interpolate1d(
                    angle, Ycosn_recon, self.Xcosn + np.pi*b/self.num_orientations)
                anglemasks.append(torch.tensor(anglemask).unsqueeze(0))
                anglemasks_recon.append(torch.tensor(anglemask_recon).unsqueeze(0))

            self._anglemasks.append(anglemasks)
            self._anglemasks_recon.append(anglemasks_recon)
            if not self.downsample:
                lomask = interpolate1d(log_rad, self.YIrcos, Xrcos)
                self._lomasks.append(torch.tensor(lomask).unsqueeze(0))
                self._loindices.append([np.array([0, 0]), dims])
                lodft = lodft * lomask

            else:
                # subsample lowpass
                dims = np.array([lodft.shape[0], lodft.shape[1]])
                ctr = np.ceil((dims+0.5)/2).astype(int)
                lodims = np.ceil((dims-0.5)/2).astype(int)
                loctr = np.ceil((lodims+0.5)/2).astype(int)
                lostart = ctr - loctr
                loend = lostart + lodims
                self._loindices.append([lostart, loend])

                # subsample indices
                log_rad = log_rad[lostart[0]:loend[0], lostart[1]:loend[1]]
                angle = angle[lostart[0]:loend[0], lostart[1]:loend[1]]

                lomask = interpolate1d(log_rad, self.YIrcos, Xrcos)
                self._lomasks.append(torch.tensor(lomask).unsqueeze(0))
                # subsampling
                lodft = lodft[lostart[0]:loend[0], lostart[1]:loend[1]]
                # convolution in spatial domain
                lodft = lodft * lomask

        # reasonable default dtype
        self = self.to(torch.float32)

    def to(self, *args, **kwargs):
        r"""Moves and/or casts the parameters and buffers.

        This can be called as

        .. function:: to(device=None, dtype=None, non_blocking=False)

        .. function:: to(dtype, non_blocking=False)

        .. function:: to(tensor, non_blocking=False)

        Its signature is similar to :meth:`torch.Tensor.to`, but only accepts
        floating point desired :attr:`dtype` s. In addition, this method will
        only cast the floating point parameters and buffers to :attr:`dtype`
        (if given). The integral parameters and buffers will be moved
        :attr:`device`, if that is given, but with dtypes unchanged. When
        :attr:`non_blocking` is set, it tries to convert/move asynchronously
        with respect to the host if possible, e.g., moving CPU Tensors with
        pinned memory to CUDA devices.

        See below for examples.

        .. note::
            This method modifies the module in-place.
        Args:
            device (:class:`torch.device`): the desired device of the parameters
                and buffers in this module
            dtype (:class:`torch.dtype`): the desired floating point type of
                the floating point parameters and buffers in this module
            tensor (torch.Tensor): Tensor whose dtype and device are the desired
                dtype and device for all parameters and buffers in this module

        Returns:
            Module: self
        """
        self.lo0mask = self.lo0mask.to(*args, **kwargs)
        self.hi0mask = self.hi0mask.to(*args, **kwargs)
        self._himasks = [m.to(*args, **kwargs) for m in self._himasks]
        self._lomasks = [m.to(*args, **kwargs) for m in self._lomasks]
        angles = []
        angles_recon = []
        for a, ar in zip(self._anglemasks, self._anglemasks_recon):
            angles.append([m.to(*args, **kwargs) for m in a])
            angles_recon.append([m.to(*args, **kwargs) for m in ar])
        self._anglemasks = angles
        self._anglemasks_recon = angles_recon
        return self

    def forward(self, x, scales=[]):
        r"""Generate the steerable pyramid coefficients for an image

        Parameters
        ----------
        x : torch.Tensor
            A tensor containing the image to analyze. We want to operate
            on this in the pytorch-y way, so we want it to be 4d (batch,
            channel, height, width).
        scales : list, optional
            Which scales to include in the returned representation. If
            an empty list (the default), we include all
            scales. Otherwise, can contain subset of values present in
            this model's ``scales`` attribute (ints from 0 up to
            ``self.num_scales-1`` and the strs 'residual_highpass' and
            'residual_lowpass'. Can contain a single value or multiple
            values. If it's an int, we include all orientations from
            that scale. Order within the list does not matter.

        Returns
        -------
        representation: torch.Tensor or OrderedDict
            if the not downsampled version is used, representation is returned
            as a torch tensor with each band as a channel in BxCxHxW. The order
            of the channels is the same order as the keys in the pyr_coeffs dictonary.
            If the pyramid is complex, the channels are ordered such that for each band,
            the real channel comes first, followed by the imaginary channel.

            If downsample is true, representation is an OrderedDict of the coefficients.

        """
        pyr_coeffs = OrderedDict()
        if not isinstance(scales, list):
            raise Exception("scales must be a list!")
        if not scales:
            scales = self.scales
        scale_ints = [s for s in scales if isinstance(s, int)]
        if len(scale_ints) != 0:
            assert (max(scale_ints) < self.num_scales) and (
                min(scale_ints) >= 0), "Scales must be within 0 and num_scales-1"
        angle = self.angle.copy()
        log_rad = self.log_rad.copy()
        lo0mask = self.lo0mask.clone()
        hi0mask = self.hi0mask.clone()

        # x is a torch tensor batch of images of size [N,C,W,H]
        assert len(x.shape) == 4, "Input must be batch of images of shape BxCxHxW"
<<<<<<< HEAD

        imdft = fft.fft2(x, dim=(-2, -1), norm=self.fft_norm)
        imdft = fft.fftshift(imdft)

=======
        
        imdft = fft.fft2(x, dim=(-2,-1), norm = self.fft_norm)
        imdft = fft.fftshift(imdft)
        
>>>>>>> 540ee18e
        if 'residual_highpass' in scales:
            # high-pass
            hi0dft = imdft * hi0mask
            hi0 = fft.ifftshift(hi0dft)
<<<<<<< HEAD
            hi0 = fft.ifft2(hi0, dim=(-2, -1), norm=self.fft_norm)
=======
            hi0 = fft.ifft2(hi0, dim=(-2,-1), norm=self.fft_norm)
>>>>>>> 540ee18e
            pyr_coeffs['residual_highpass'] = hi0.real
            self.pyr_size['residual_highpass'] = tuple(hi0.real.shape[-2:])

        #input to the next scale is the low-pass filtered component
        lodft = imdft * lo0mask

        for i in range(self.num_scales):

            if i in scales:
                #high-pass mask is selected based on the current scale
                himask = self._himasks[i]
                #compute filter output at each orientation
                for b in range(self.num_orientations):
<<<<<<< HEAD

=======
                    
>>>>>>> 540ee18e
                    # band pass filtering is done in the fourier space as multiplying by the fft of a gaussian derivative.
                    # The oriented dft is computed as a product of the fft of the low-passed component,
                    # the precomputed anglemask (specifies orientation), and the precomputed hipass mask (creating a bandpass filter)
                    # the complex_const variable comes from the Fourier transform of a gaussian derivative.
                    # Based on the order of the gaussian, this constant changes.
<<<<<<< HEAD

=======
                    
                  
>>>>>>> 540ee18e
                    anglemask = self._anglemasks[i][b]
                    complex_const = np.power(complex(0, -1), self.order)
                    banddft = complex_const * lodft * anglemask * himask
                    # fft output is then shifted to center frequencies
                    band = fft.ifftshift(banddft)
                    # ifft is applied to recover the filtered representation in spatial domain
<<<<<<< HEAD
                    band = fft.ifft2(band, dim=(-2, -1), norm=self.fft_norm)

                    # for real pyramid, take the real component of the complex band
                    if not self.is_complex:
                        pyr_coeffs[(i, b)] = band.real
                    else:

                        # Because the input signal is real, to maintain a tight frame
                        # if the complex pyramid is used, magnitudes need to be divided by sqrt(2)
                        # because energy is doubled.

=======
                    band = fft.ifft2(band, dim=(-2,-1), norm=self.fft_norm)
                    
                    #for real pyramid, take the real component of the complex band
                    if not self.is_complex:
                        pyr_coeffs[(i, b)] = band.real
                    else:
                        
                        # Because the input signal is real, to maintain a tight frame 
                        # if the complex pyramid is used, magnitudes need to be divided by sqrt(2) 
                        # because energy is doubled.
                
>>>>>>> 540ee18e
                        if self.tight_frame:
                            band = band/np.sqrt(2)
                        pyr_coeffs[(i, b)] = band
                    self.pyr_size[(i, b)] = tuple(band.shape[-2:])

            if not self.downsample:
                # no subsampling of angle and rad
                # just use lo0mask
                lomask = self._lomasks[i]
                lodft = lodft * lomask
<<<<<<< HEAD

                # because we don't subsample here, if we are not using orthonormalization that
                # we need to manually account for the subsampling, so that energy in each band remains the same
                # the energy is cut by factor of 4 so we need to scale magnitudes by factor of 2

=======
                
                # because we don't subsample here, if we are not using orthonormalization that
                # we need to manually account for the subsampling, so that energy in each band remains the same
                # the energy is cut by factor of 4 so we need to scale magnitudes by factor of 2
                
>>>>>>> 540ee18e
                if self.fft_norm != "ortho":
                    lodft = 2*lodft
            else:
                # subsample indices
                lostart, loend = self._loindices[i]

                log_rad = log_rad[lostart[0]:loend[0], lostart[1]:loend[1]]
                angle = angle[lostart[0]:loend[0], lostart[1]:loend[1]]

                # subsampling of the dft for next scale
                lodft = lodft[:, :, lostart[0]:loend[0], lostart[1]:loend[1]]
                # low-pass filter mask is selected
                lomask = self._lomasks[i]
<<<<<<< HEAD
                # convolution in spatial domain
=======
                # again multiply dft by subsampled mask (convolution in spatial domain)
>>>>>>> 540ee18e

                lodft = lodft * lomask

        if 'residual_lowpass' in scales:
            # compute residual lowpass when height <=1
            lo0 = fft.ifftshift(lodft)
<<<<<<< HEAD
            lo0 = fft.ifft2(lo0, dim=(-2, -1), norm=self.fft_norm)
=======
            lo0 = fft.ifft2(lo0, dim=(-2,-1), norm=self.fft_norm)
>>>>>>> 540ee18e
            pyr_coeffs['residual_lowpass'] = lo0.real
            self.pyr_size['residual_lowpass'] = tuple(lo0.real.shape[-2:])

        return pyr_coeffs
<<<<<<< HEAD

=======
    
>>>>>>> 540ee18e
    @staticmethod
    def convert_pyr_to_tensor(pyr_coeffs, split_complex=False):
        r"""
        Function that takes a torch pyramid (without downsampling) dictonary
        and converts the output into a single tensor of BxCxHxW for use in an
        nn module downstream. In the multichannel case, all bands for each channel will be
        stacked together (i.e. if there are 2 channels and 18 bands per channel, 
        pyr_tensor[:,0:18,...] will contain the pyr responses for channel 1 and 
        pyr_tensor[:, 18:36, ...] will contain the responses for channel 2). 
        In the case of a complex, multichannel pyramid with split_complex=True,
        the real/imaginary bands will be intereleaved so that they appear as pairs with
        neighboring indices in the channel dimension of the tensor (Note: the residual bands are always
        real so they will only ever have a single band even when split_complex=True.)

        Parameters
        ----------
        pyr_coeffs: `OrderedDict`
            the pyramid coefficients
        split_complex: `bool`
            indicates whether the output should split complex bands into real/imag channels or keep them as a single
            channel. This should be True if you intend to use a convolutional layer on top of the output. 

        Returns
        -----------
        pyr_tensor: `torch.Tensor` (BxCxHxW)
            pyramid coefficients reshaped into tensor. The first channel will be the residual highpass and the last will be
            the residual lowpass. Each band is then a separate channel. 
<<<<<<< HEAD
        pyr_info: List 
            containing the number of channels, if split_complex was used
            in the convert_pyr_to_tensor, and the list of pyramid keys for the dictionary


        Note:conversion to tensor only works for pyramids without downsampling of feature maps 
        """

        pyr_keys = list(pyr_coeffs.keys())
=======
        pyr_info: `List` 
            containing the number of channels, if split_complex was used
            in the convert_pyr_to_tensor, and the list of pyramid keys for the dictionary

        
        Note:conversion to tensor only works for pyramids without downsampling of feature maps 
        """
        
        pyr_keys = tuple(pyr_coeffs.keys())
>>>>>>> 540ee18e
        test_band = pyr_coeffs[pyr_keys[0]]
        num_channels = test_band.size(1)
        coeff_list = []
        key_list = []
        for ch in range(num_channels):
            coeff_list_resid = []
            coeff_list_bands = []
            for k in pyr_keys:
<<<<<<< HEAD
                coeffs = pyr_coeffs[k][:, ch:(ch+1), ...]
=======
                coeffs = pyr_coeffs[k][:,ch:(ch+1),...]
>>>>>>> 540ee18e
                if 'residual' in k:
                    coeff_list_resid.append(coeffs)
                else:
                    if (coeffs.dtype in complex_types) and split_complex:
                        coeff_list_bands.extend([coeffs.real, coeffs.imag])
                    else:
                        coeff_list_bands.append(coeffs)

<<<<<<< HEAD
            if 'residual_highpass' in pyr_coeffs.keys():
                coeff_list_bands.insert(0, coeff_list_resid[0])
=======
            
            if 'residual_highpass' in pyr_coeffs.keys():
                coeff_list_bands.insert(0,coeff_list_resid[0])
>>>>>>> 540ee18e
                if 'residual_lowpass' in pyr_coeffs.keys():
                    coeff_list_bands.append(coeff_list_resid[1])
            elif 'residual_lowpass' in pyr_coeffs.keys():
                coeff_list_bands.append(coeff_list_resid[0])

            coeff_list.extend(coeff_list_bands)
<<<<<<< HEAD

        try:
            pyr_tensor = torch.cat(coeff_list, dim=1)
            pyr_info = [num_channels, split_complex, pyr_keys]
=======
        
        try:
            pyr_tensor = torch.cat(coeff_list, dim=1)
            pyr_info = tuple([num_channels, split_complex, pyr_keys])
>>>>>>> 540ee18e
        except RuntimeError as e:
            raise Exception("""feature maps could not be concatenated into tensor. 
            Check that you are using coefficients that are not downsampled across scales. 
            This is done with the 'downsample=False' argument for the pyramid""")
<<<<<<< HEAD
=======
            
>>>>>>> 540ee18e

        return pyr_tensor, pyr_info

    @staticmethod
<<<<<<< HEAD
    def convert_tensor_to_pyr(pyr_tensor, pyr_info):
=======
    def convert_tensor_to_pyr(pyr_tensor, num_channels, split_complex, pyr_keys):
>>>>>>> 540ee18e
        r"""
        Function that takes a torch pyramid coefficient tensor and converts
        the output into the dictionary format where

        Parameters
        ----------
        pyr_tensor: `torch.Tensor` or `torch.ComplexTensor` (BxCxHxW)
            the pyramid coefficients
        
        num_channels: `int` 
            number of channels in the original input tensor the pyramid was created for (i.e. if the input was
            an RGB image, this would be 3)
        split_complex: `bool` 
            true or false, specifying whether the pyr_tensor was created with complex channels split
            or not (if the pyramid was a complex pyramid).
        pyr_keys: `tuple`
            tuple containing the list of keys for the original pyramid dictionary

        Note: num_channels, split_complex, and pyr_keys are elements of the ``pyr_info`` tuple returned by
        ``convert_pyr_to_tensor``. You should always unpack the arguments for this function from that ``pyr_info`` tuple.
        Example Usage:

        .. code-block:: python 
        
           pyr_tensor, pyr_info = convert_pyr_to_tensor(pyr_coeffs, split_complex=True)
           pyr_dict = convert_tensor_to_pyr(pyr_tensor, *pyr_info)

        pyr_info: List 
            containing the number of channels, if split_complex was used
            in the convert_pyr_to_tensor, and the list of pyramid keys for the dictionary
            This should be taken from the output of convert_pyr_to_tensor

        Returns
        ----------
        pyr_coeffs: `OrderedDict`
            pyramid coefficients in dictionary format
        """
<<<<<<< HEAD
        num_channels = pyr_info[0]
        split_complex = pyr_info[1]
        pyr_keys = pyr_info[2]
=======
        
>>>>>>> 540ee18e
        pyr_coeffs = OrderedDict()
        i = 0
        for ch in range(num_channels):
            for k in pyr_keys:
                if 'residual' in k:
<<<<<<< HEAD
                    band = pyr_tensor[:, i, ...].unsqueeze(1).type(torch.float)
                    i += 1
                else:
                    if split_complex:
                        band = torch.view_as_complex(
                            rearrange(pyr_tensor[:, i:i+2, ...], 'b c h w -> b h w c').unsqueeze(1).contiguous())
                        i += 2
                    else:
                        band = pyr_tensor[:, i, ...].unsqueeze(1)
=======
                    band = pyr_tensor[:,i,...].unsqueeze(1).type(torch.float)
                    i += 1
                else:
                    if split_complex:
                        band = torch.view_as_complex(rearrange(pyr_tensor[:,i:i+2,...], 'b c h w -> b h w c').unsqueeze(1).contiguous())
                        i += 2
                    else:
                        band = pyr_tensor[:,i,...].unsqueeze(1)
>>>>>>> 540ee18e
                        i += 1
                if k not in pyr_coeffs.keys():
                    pyr_coeffs[k] = band
                else:
                    pyr_coeffs[k] = torch.cat([pyr_coeffs[k], band], dim=1)

        return pyr_coeffs

    def _recon_levels_check(self, levels):
        r"""Check whether levels arg is valid for reconstruction and return valid version

        When reconstructing the input image (i.e., when calling `recon_pyr()`), the user specifies
        which levels to include. This makes sure those levels are valid and gets them in the form
        we expect for the rest of the reconstruction. If the user passes `'all'`, this constructs
        the appropriate list (based on the values of `pyr_coeffs`).

        Parameters
        ----------
        levels : `list`, `int`,  or {`'all'`, `'residual_highpass'`, or `'residual_lowpass'`}
            If `list` should contain some subset of integers from `0` to `self.num_scales-1`
            (inclusive) and `'residual_highpass'` and `'residual_lowpass'` (if appropriate for the
            pyramid). If `'all'`, returned value will contain all valid levels. Otherwise, must be
            one of the valid levels.

        Returns
        -------
        levels : `list`
            List containing the valid levels for reconstruction.

        """
        if isinstance(levels, str) and levels == 'all':
            levels = ['residual_highpass'] + \
                list(range(self.num_scales)) + ['residual_lowpass']
        else:
            if not hasattr(levels, '__iter__') or isinstance(levels, str):
                # then it's a single int or string
                levels = [levels]
            levs_nums = np.array(
                [int(i) for i in levels if isinstance(i, int) or i.isdigit()])
            assert (levs_nums >= 0).all(
            ), "Level numbers must be non-negative."
            assert (levs_nums < self.num_scales).all(
            ), "Level numbers must be in the range [0, %d]" % (self.num_scales-1)
            levs_tmp = list(np.sort(levs_nums))  # we want smallest first
            if 'residual_highpass' in levels:
                levs_tmp = ['residual_highpass'] + levs_tmp
            if 'residual_lowpass' in levels:
                levs_tmp = levs_tmp + ['residual_lowpass']
            levels = levs_tmp
        # not all pyramids have residual highpass / lowpass, but it's easier to construct the list
        # including them, then remove them if necessary.
        if 'residual_lowpass' not in self.pyr_size.keys() and 'residual_lowpass' in levels:
            levels.pop(-1)
        if 'residual_highpass' not in self.pyr_size.keys() and 'residual_highpass' in levels:
            levels.pop(0)
        return levels

    def _recon_bands_check(self, bands):
        """Check whether bands arg is valid for reconstruction and return valid version

        When reconstructing the input image (i.e., when calling `recon_pyr()`), the user specifies
        which orientations to include. This makes sure those orientations are valid and gets them
        in the form we expect for the rest of the reconstruction. If the user passes `'all'`, this
        constructs the appropriate list (based on the values of `pyr_coeffs`).

        Parameters
        ----------
        bands : `list`, `int`, or `'all'`.
            If list, should contain some subset of integers from `0` to
            `self.num_orientations-1`.
            If `'all'`, returned value will contain all valid orientations.
            Otherwise, must be one of the valid orientations.

        Returns
        -------
        bands: `list`
            List containing the valid orientations for reconstruction.
        """
        if isinstance(bands, str) and bands == "all":
            bands = np.arange(self.num_orientations)
        else:
            bands = np.array(bands, ndmin=1)
            assert (bands >= 0).all(
            ), "Error: band numbers must be larger than 0."
            assert (bands < self.num_orientations).all(
            ), "Error: band numbers must be in the range [0, %d]" % (self.num_orientations - 1)
        return bands

    def _recon_keys(self, levels, bands, max_orientations=None):
        """Make a list of all the relevant keys from `pyr_coeffs` to use in pyramid reconstruction

        When reconstructing the input image (i.e., when calling `recon_pyr()`), the user specifies
        some subset of the pyramid coefficients to include in the reconstruction. This function
        takes in those specifications, checks that they're valid, and returns a list of tuples
        that are keys into the `pyr_coeffs` dictionary.

        Parameters
        ----------
        levels : `list`, `int`,  or {`'all'`, `'residual_highpass'`, `'residual_lowpass'`}
            If `list` should contain some subset of integers from `0` to `self.num_scales-1`
            (inclusive) and `'residual_highpass'` and `'residual_lowpass'` (if appropriate for the
            pyramid). If `'all'`, returned value will contain all valid levels. Otherwise, must be
            one of the valid levels.
        bands : `list`, `int`, or `'all'`.
            If list, should contain some subset of integers from `0` to `self.num_orientations-1`.
            If `'all'`, returned value will contain all valid orientations. Otherwise, must be one
            of the valid orientations.
        max_orientations: `None` or `int`.
            The maximum number of orientations we allow in the reconstruction. when we determine
            which ints are allowed for bands, we ignore all those greater than max_orientations.

        Returns
        -------
        recon_keys : `list`
            List of `tuples`, all of which are keys in `pyr_coeffs`. These are the coefficients to
            include in the reconstruction of the image.

        """
        levels = self._recon_levels_check(levels)
        bands = self._recon_bands_check(bands)
        if max_orientations is not None:
            for i in bands:
                if i >= max_orientations:
                    warnings.warn(("You wanted band %d in the reconstruction but max_orientation"
                                   " is %d, so we're ignoring that band" % (i, max_orientations)))
            bands = [i for i in bands if i < max_orientations]
        recon_keys = []
        for level in levels:
            # residual highpass and lowpass
            if isinstance(level, str):
                recon_keys.append(level)
            # else we have to get each of the (specified) bands at
            # that level
            else:
                recon_keys.extend([(level, band) for band in bands])
        return recon_keys

    def recon_pyr(self, pyr_coeffs, levels='all', bands='all', twidth=1):
        """Reconstruct the image or batch of images, optionally using subset of pyramid coefficients.

        NOTE: in order to call this function, you need to have
        previously called `self.forward(x)`, where `x` is the tensor you
        wish to reconstruct. This will fail if you called `forward()`
        with a subset of scales.

        Parameters
        ----------
        pyr_coeffs : `OrderedDict`
            pyramid coefficients to reconstruct from
        levels : `list`, `int`,  or {`'all'`, `'residual_highpass'`}
            If `list` should contain some subset of integers from `0` to `self.num_scales-1`
            (inclusive) and `'residual_lowpass'`. If `'all'`, returned value will contain all
            valid levels. Otherwise, must be one of the valid levels.
        bands : `list`, `int`, or `'all'`.
            If list, should contain some subset of integers from `0` to `self.num_orientations-1`.
            If `'all'`, returned value will contain all valid orientations. Otherwise, must be one
            of the valid orientations.
        twidth : `int`
            The width of the transition region of the radial lowpass function, in octaves

        Returns
        -------
        recon : `torch.Tensor`
            The reconstructed image or batch of images.
            Output is of size BxCxHxW

        """
        # For reconstruction to work, last time we called forward needed
        # to include all levels
        for s in self.scales:
            if isinstance(s, str):
                if s not in pyr_coeffs.keys():
                    raise Exception(f"scale {s} not in pyr_coeffs! pyr_coeffs must include"
                                    " all scales, so make sure forward() was called with arg "
                                    "scales=[]")
            else:
                for b in range(self.num_orientations):
                    if (s, b) not in pyr_coeffs.keys():
                        raise Exception(f"scale {s} not in pyr_coeffs! pyr_coeffs must "
                                        "include all scales, so make sure forward() was called "
                                        "with arg scales=[]")

        if twidth <= 0:
            warnings.warn("twidth must be positive. Setting to 1.")
            twidth = 1

        recon_keys = self._recon_keys(levels, bands)
        scale = 0

        # load masks from model
        lo0mask = self.lo0mask
        hi0mask = self.hi0mask

        # Recursively generate the reconstruction - function starts with
        # fine scales going down to coarse and then the reconstruction
        # is built recursively from the coarse scale up

        recondft = self._recon_levels(pyr_coeffs, recon_keys, scale)

        # generate highpass residual Reconstruction
        if 'residual_highpass' in recon_keys:
<<<<<<< HEAD
            hidft = fft.fft2(pyr_coeffs['residual_highpass'], dim=(-2, -1), norm=self.fft_norm)
=======
            hidft = fft.fft2(pyr_coeffs['residual_highpass'], dim=(-2,-1), norm=self.fft_norm)
>>>>>>> 540ee18e
            hidft = fft.fftshift(hidft)

            # output dft is the sum of the recondft from the recursive
            # function times the lomask (low pass component) with the
            # highpass dft * the highpass mask
            outdft = recondft * lo0mask + hidft * hi0mask
        else:
            outdft = recondft * lo0mask

        # get output reconstruction by inverting the fft
        reconstruction = fft.ifftshift(outdft)
<<<<<<< HEAD
        reconstruction = fft.ifft2(reconstruction, dim=(-2, -1), norm=self.fft_norm)
=======
        reconstruction = fft.ifft2(reconstruction, dim=(-2,-1), norm=self.fft_norm)
>>>>>>> 540ee18e

        # get real part of reconstruction (if complex)
        reconstruction = reconstruction.real

        return reconstruction

    def _recon_levels(self, pyr_coeffs, recon_keys, scale):
        """Recursive function used to build the reconstruction. Called by recon_pyr

        Parameters
        ----------
        pyr_coeffs : `dict`
            Dictionary containing the coefficients of the pyramid. Keys are `(level, band)` tuples and
            values are 1d or 2d numpy arrays (same number of dimensions as the input image)
        recon_keys : `list of tuples and/or strings`
            list of the keys that index into the pyr_coeffs Dictionary
        scale : `int`
            current scale that is being used to build the reconstruction
            scale is incremented by 1 on each call of the function

        Returns
        -------
        recondft : `torch.Tensor`
            Current reconstruction based on the orientation band dft from the current scale
            summed with the output of recursive call with the next scale incremented

        """
        # base case, return the low-pass residual
        if scale == self.num_scales:
            if 'residual_lowpass' in recon_keys:
<<<<<<< HEAD
                lodft = fft.fft2(pyr_coeffs['residual_lowpass'], dim=(-2, -1), norm=self.fft_norm)
                lodft = fft.fftshift(lodft)
            else:
                lodft = fft.fft2(torch.zeros_like(pyr_coeffs['residual_lowpass'], dtype=torch.float64), dim=(-2, -1),
                                 norm=self.fft_norm)
=======
                lodft = fft.fft2(pyr_coeffs['residual_lowpass'], dim=(-2,-1), norm=self.fft_norm)
                lodft = fft.fftshift(lodft)
            else:
                lodft = fft.fft2(torch.zeros_like(pyr_coeffs['residual_lowpass'], dtype=torch.float64), dim=(-2,-1),
                                   norm=self.fft_norm)
>>>>>>> 540ee18e

            return lodft

        # Reconstruct from orientation bands
        # update himask
        himask = self._himasks[scale]
        if self.is_complex:
            tensor_type = torch.complex64
        else:
            tensor_type = torch.float64
        orientdft = torch.zeros_like(pyr_coeffs[(scale, 0)], dtype=tensor_type)

        for b in range(self.num_orientations):
            if (scale, b) in recon_keys:
                anglemask = self._anglemasks_recon[scale][b]
<<<<<<< HEAD
                coeffs = pyr_coeffs[(scale, b)]
                if self.tight_frame and self.is_complex:
                    coeffs = coeffs*np.sqrt(2)

                banddft = fft.fft2(coeffs, dim=(-2, -1), norm=self.fft_norm)
=======
                coeffs = pyr_coeffs[(scale,b)]
                if self.tight_frame and self.is_complex:
                    coeffs = coeffs*np.sqrt(2)

                banddft = fft.fft2(coeffs, dim=(-2,-1), norm=self.fft_norm)
>>>>>>> 540ee18e
                banddft = fft.fftshift(banddft)

                complex_const = np.power(complex(0, 1), self.order)
                banddft = complex_const * banddft * anglemask * himask
                orientdft = orientdft + banddft

        # get the bounding box indices for the low-pass component
        lostart, loend = self._loindices[scale]

        # create lowpass mask
        lomask = self._lomasks[scale]
        # Recursively reconstruct by going to the next scale
        reslevdft = self._recon_levels(pyr_coeffs, recon_keys, scale+1)
<<<<<<< HEAD
        # in not downsampled case, rescale the magnitudes of the reconstructed dft at each level by factor of 2 to account for the scaling in the forward
=======
        #in not downsampled case, rescale the magnitudes of the reconstructed dft at each level by factor of 2 to account for the scaling in the forward 
>>>>>>> 540ee18e
        if (not self.tight_frame) and (not self.downsample):
            reslevdft = reslevdft/2
        # create output for reconstruction result
        resdft = torch.zeros_like(pyr_coeffs[(scale, 0)], dtype=torch.complex64)

        # place upsample and convolve lowpass component
        resdft[:, :, lostart[0]:loend[0],
               lostart[1]:loend[1]] = reslevdft*lomask
        recondft = resdft + orientdft
        # add orientation interpolated and added images to the lowpass image
        return recondft

<<<<<<< HEAD
=======

>>>>>>> 540ee18e
    def steer_coeffs(self, pyr_coeffs, angles, even_phase=True):
        """Steer pyramid coefficients to the specified angles

        This allows you to have filters that have the Gaussian derivative order specified in
        construction, but arbitrary angles or number of orientations.

        Parameters
        ----------
        pyr_coeffs : `OrderedDict`
            the pyramid coefficients to steer 
        angles : `list`
            list of angles (in radians) to steer the pyramid coefficients to
        even_phase : `bool`
            specifies whether the harmonics are cosine or sine phase aligned about those positions.

        Returns
        -------
        resteered_coeffs : `dict`
            dictionary of re-steered pyramid coefficients. will have the same number of scales as
            the original pyramid (though it will not contain the residual highpass or lowpass).
            like `pyr_coeffs`, keys are 2-tuples of ints indexing the scale and orientation,
            but now we're indexing `angles` instead of `self.num_orientations`.
        resteering_weights : `dict`
            dictionary of weights used to re-steer the pyramid coefficients. will have the same
            keys as `resteered_coeffs`.

        """
        assert  pyr_coeffs[(0,0)].dtype not in complex_types, "steering only implemented for real coefficients"
        resteered_coeffs = {}
        resteering_weights = {}
        num_scales = self.num_scales
        num_orientations = self.num_orientations
        for i in range(num_scales):
            basis = torch.cat([pyr_coeffs[(i, j)].squeeze().unsqueeze(-1) for j in
                               range(num_orientations)], dim=-1)

            for j, a in enumerate(angles):
                res, steervect = steer(
                    basis, a, return_weights=True, even_phase=even_phase)
                resteering_weights[(i, j)] = steervect
                resteered_coeffs[(i, num_orientations + j)] = res.reshape(pyr_coeffs[(i, 0)].shape)
<<<<<<< HEAD
=======

>>>>>>> 540ee18e

        return resteered_coeffs, resteering_weights<|MERGE_RESOLUTION|>--- conflicted
+++ resolved
@@ -8,15 +8,10 @@
 import torch.fft as fft
 import torch.nn as nn
 from einops import rearrange
-from scipy.special import factorial
-
-<<<<<<< HEAD
+
 
 complex_types = [torch.complex64, torch.cdouble, torch.complex32, torch.cfloat]
-=======
->>>>>>> 540ee18e
-
-complex_types = [torch.complex64, torch.cdouble, torch.complex32, torch.cfloat]
+
 
 class Steerable_Pyramid_Freq(nn.Module):
     r"""Steerable frequency pyramid in Torch
@@ -67,14 +62,8 @@
     pyr_size : `dict`
         Dictionary containing the sizes of the pyramid coefficients. Keys are `(level, band)`
         tuples and values are tuples.
-<<<<<<< HEAD
-    fft_normalize : `bool`
-        Whether the fft's are normalized or not. It is automatically set to True when fft_norm is true
-        else it is set to False
-=======
     fft_norm : `str`
         The way the ffts are normalized, see pytorch documentation for more details.
->>>>>>> 540ee18e
     is_complex : `bool`
         Whether the coefficients are complex- or real-valued.
 
@@ -90,11 +79,7 @@
     """
 
     def __init__(self, image_shape, height='auto', order=3, twidth=1, is_complex=False,
-<<<<<<< HEAD
                  downsample=True,  tight_frame=False):
-=======
-                  downsample=True,  tight_frame=False):
->>>>>>> 540ee18e
 
         super().__init__()
 
@@ -344,62 +329,41 @@
 
         # x is a torch tensor batch of images of size [N,C,W,H]
         assert len(x.shape) == 4, "Input must be batch of images of shape BxCxHxW"
-<<<<<<< HEAD
 
         imdft = fft.fft2(x, dim=(-2, -1), norm=self.fft_norm)
         imdft = fft.fftshift(imdft)
 
-=======
-        
-        imdft = fft.fft2(x, dim=(-2,-1), norm = self.fft_norm)
-        imdft = fft.fftshift(imdft)
-        
->>>>>>> 540ee18e
         if 'residual_highpass' in scales:
             # high-pass
             hi0dft = imdft * hi0mask
             hi0 = fft.ifftshift(hi0dft)
-<<<<<<< HEAD
             hi0 = fft.ifft2(hi0, dim=(-2, -1), norm=self.fft_norm)
-=======
-            hi0 = fft.ifft2(hi0, dim=(-2,-1), norm=self.fft_norm)
->>>>>>> 540ee18e
             pyr_coeffs['residual_highpass'] = hi0.real
             self.pyr_size['residual_highpass'] = tuple(hi0.real.shape[-2:])
 
-        #input to the next scale is the low-pass filtered component
+        # input to the next scale is the low-pass filtered component
         lodft = imdft * lo0mask
 
         for i in range(self.num_scales):
 
             if i in scales:
-                #high-pass mask is selected based on the current scale
+                # high-pass mask is selected based on the current scale
                 himask = self._himasks[i]
-                #compute filter output at each orientation
+                # compute filter output at each orientation
                 for b in range(self.num_orientations):
-<<<<<<< HEAD
-
-=======
-                    
->>>>>>> 540ee18e
+
                     # band pass filtering is done in the fourier space as multiplying by the fft of a gaussian derivative.
                     # The oriented dft is computed as a product of the fft of the low-passed component,
                     # the precomputed anglemask (specifies orientation), and the precomputed hipass mask (creating a bandpass filter)
                     # the complex_const variable comes from the Fourier transform of a gaussian derivative.
                     # Based on the order of the gaussian, this constant changes.
-<<<<<<< HEAD
-
-=======
-                    
-                  
->>>>>>> 540ee18e
+
                     anglemask = self._anglemasks[i][b]
                     complex_const = np.power(complex(0, -1), self.order)
                     banddft = complex_const * lodft * anglemask * himask
                     # fft output is then shifted to center frequencies
                     band = fft.ifftshift(banddft)
                     # ifft is applied to recover the filtered representation in spatial domain
-<<<<<<< HEAD
                     band = fft.ifft2(band, dim=(-2, -1), norm=self.fft_norm)
 
                     # for real pyramid, take the real component of the complex band
@@ -411,19 +375,6 @@
                         # if the complex pyramid is used, magnitudes need to be divided by sqrt(2)
                         # because energy is doubled.
 
-=======
-                    band = fft.ifft2(band, dim=(-2,-1), norm=self.fft_norm)
-                    
-                    #for real pyramid, take the real component of the complex band
-                    if not self.is_complex:
-                        pyr_coeffs[(i, b)] = band.real
-                    else:
-                        
-                        # Because the input signal is real, to maintain a tight frame 
-                        # if the complex pyramid is used, magnitudes need to be divided by sqrt(2) 
-                        # because energy is doubled.
-                
->>>>>>> 540ee18e
                         if self.tight_frame:
                             band = band/np.sqrt(2)
                         pyr_coeffs[(i, b)] = band
@@ -434,19 +385,11 @@
                 # just use lo0mask
                 lomask = self._lomasks[i]
                 lodft = lodft * lomask
-<<<<<<< HEAD
 
                 # because we don't subsample here, if we are not using orthonormalization that
                 # we need to manually account for the subsampling, so that energy in each band remains the same
                 # the energy is cut by factor of 4 so we need to scale magnitudes by factor of 2
 
-=======
-                
-                # because we don't subsample here, if we are not using orthonormalization that
-                # we need to manually account for the subsampling, so that energy in each band remains the same
-                # the energy is cut by factor of 4 so we need to scale magnitudes by factor of 2
-                
->>>>>>> 540ee18e
                 if self.fft_norm != "ortho":
                     lodft = 2*lodft
             else:
@@ -460,31 +403,19 @@
                 lodft = lodft[:, :, lostart[0]:loend[0], lostart[1]:loend[1]]
                 # low-pass filter mask is selected
                 lomask = self._lomasks[i]
-<<<<<<< HEAD
-                # convolution in spatial domain
-=======
                 # again multiply dft by subsampled mask (convolution in spatial domain)
->>>>>>> 540ee18e
 
                 lodft = lodft * lomask
 
         if 'residual_lowpass' in scales:
             # compute residual lowpass when height <=1
             lo0 = fft.ifftshift(lodft)
-<<<<<<< HEAD
             lo0 = fft.ifft2(lo0, dim=(-2, -1), norm=self.fft_norm)
-=======
-            lo0 = fft.ifft2(lo0, dim=(-2,-1), norm=self.fft_norm)
->>>>>>> 540ee18e
             pyr_coeffs['residual_lowpass'] = lo0.real
             self.pyr_size['residual_lowpass'] = tuple(lo0.real.shape[-2:])
 
         return pyr_coeffs
-<<<<<<< HEAD
-
-=======
-    
->>>>>>> 540ee18e
+
     @staticmethod
     def convert_pyr_to_tensor(pyr_coeffs, split_complex=False):
         r"""
@@ -512,27 +443,15 @@
         pyr_tensor: `torch.Tensor` (BxCxHxW)
             pyramid coefficients reshaped into tensor. The first channel will be the residual highpass and the last will be
             the residual lowpass. Each band is then a separate channel. 
-<<<<<<< HEAD
-        pyr_info: List 
-            containing the number of channels, if split_complex was used
-            in the convert_pyr_to_tensor, and the list of pyramid keys for the dictionary
-
-
-        Note:conversion to tensor only works for pyramids without downsampling of feature maps 
-        """
-
-        pyr_keys = list(pyr_coeffs.keys())
-=======
         pyr_info: `List` 
             containing the number of channels, if split_complex was used
             in the convert_pyr_to_tensor, and the list of pyramid keys for the dictionary
 
-        
+
         Note:conversion to tensor only works for pyramids without downsampling of feature maps 
         """
-        
+
         pyr_keys = tuple(pyr_coeffs.keys())
->>>>>>> 540ee18e
         test_band = pyr_coeffs[pyr_keys[0]]
         num_channels = test_band.size(1)
         coeff_list = []
@@ -541,11 +460,7 @@
             coeff_list_resid = []
             coeff_list_bands = []
             for k in pyr_keys:
-<<<<<<< HEAD
                 coeffs = pyr_coeffs[k][:, ch:(ch+1), ...]
-=======
-                coeffs = pyr_coeffs[k][:,ch:(ch+1),...]
->>>>>>> 540ee18e
                 if 'residual' in k:
                     coeff_list_resid.append(coeffs)
                 else:
@@ -554,48 +469,27 @@
                     else:
                         coeff_list_bands.append(coeffs)
 
-<<<<<<< HEAD
             if 'residual_highpass' in pyr_coeffs.keys():
                 coeff_list_bands.insert(0, coeff_list_resid[0])
-=======
-            
-            if 'residual_highpass' in pyr_coeffs.keys():
-                coeff_list_bands.insert(0,coeff_list_resid[0])
->>>>>>> 540ee18e
                 if 'residual_lowpass' in pyr_coeffs.keys():
                     coeff_list_bands.append(coeff_list_resid[1])
             elif 'residual_lowpass' in pyr_coeffs.keys():
                 coeff_list_bands.append(coeff_list_resid[0])
 
             coeff_list.extend(coeff_list_bands)
-<<<<<<< HEAD
-
-        try:
-            pyr_tensor = torch.cat(coeff_list, dim=1)
-            pyr_info = [num_channels, split_complex, pyr_keys]
-=======
-        
+
         try:
             pyr_tensor = torch.cat(coeff_list, dim=1)
             pyr_info = tuple([num_channels, split_complex, pyr_keys])
->>>>>>> 540ee18e
         except RuntimeError as e:
             raise Exception("""feature maps could not be concatenated into tensor. 
             Check that you are using coefficients that are not downsampled across scales. 
             This is done with the 'downsample=False' argument for the pyramid""")
-<<<<<<< HEAD
-=======
-            
->>>>>>> 540ee18e
 
         return pyr_tensor, pyr_info
 
     @staticmethod
-<<<<<<< HEAD
-    def convert_tensor_to_pyr(pyr_tensor, pyr_info):
-=======
     def convert_tensor_to_pyr(pyr_tensor, num_channels, split_complex, pyr_keys):
->>>>>>> 540ee18e
         r"""
         Function that takes a torch pyramid coefficient tensor and converts
         the output into the dictionary format where
@@ -604,7 +498,7 @@
         ----------
         pyr_tensor: `torch.Tensor` or `torch.ComplexTensor` (BxCxHxW)
             the pyramid coefficients
-        
+
         num_channels: `int` 
             number of channels in the original input tensor the pyramid was created for (i.e. if the input was
             an RGB image, this would be 3)
@@ -619,7 +513,7 @@
         Example Usage:
 
         .. code-block:: python 
-        
+
            pyr_tensor, pyr_info = convert_pyr_to_tensor(pyr_coeffs, split_complex=True)
            pyr_dict = convert_tensor_to_pyr(pyr_tensor, *pyr_info)
 
@@ -633,19 +527,12 @@
         pyr_coeffs: `OrderedDict`
             pyramid coefficients in dictionary format
         """
-<<<<<<< HEAD
-        num_channels = pyr_info[0]
-        split_complex = pyr_info[1]
-        pyr_keys = pyr_info[2]
-=======
-        
->>>>>>> 540ee18e
+
         pyr_coeffs = OrderedDict()
         i = 0
         for ch in range(num_channels):
             for k in pyr_keys:
                 if 'residual' in k:
-<<<<<<< HEAD
                     band = pyr_tensor[:, i, ...].unsqueeze(1).type(torch.float)
                     i += 1
                 else:
@@ -655,16 +542,6 @@
                         i += 2
                     else:
                         band = pyr_tensor[:, i, ...].unsqueeze(1)
-=======
-                    band = pyr_tensor[:,i,...].unsqueeze(1).type(torch.float)
-                    i += 1
-                else:
-                    if split_complex:
-                        band = torch.view_as_complex(rearrange(pyr_tensor[:,i:i+2,...], 'b c h w -> b h w c').unsqueeze(1).contiguous())
-                        i += 2
-                    else:
-                        band = pyr_tensor[:,i,...].unsqueeze(1)
->>>>>>> 540ee18e
                         i += 1
                 if k not in pyr_coeffs.keys():
                     pyr_coeffs[k] = band
@@ -866,11 +743,7 @@
 
         # generate highpass residual Reconstruction
         if 'residual_highpass' in recon_keys:
-<<<<<<< HEAD
             hidft = fft.fft2(pyr_coeffs['residual_highpass'], dim=(-2, -1), norm=self.fft_norm)
-=======
-            hidft = fft.fft2(pyr_coeffs['residual_highpass'], dim=(-2,-1), norm=self.fft_norm)
->>>>>>> 540ee18e
             hidft = fft.fftshift(hidft)
 
             # output dft is the sum of the recondft from the recursive
@@ -882,11 +755,7 @@
 
         # get output reconstruction by inverting the fft
         reconstruction = fft.ifftshift(outdft)
-<<<<<<< HEAD
         reconstruction = fft.ifft2(reconstruction, dim=(-2, -1), norm=self.fft_norm)
-=======
-        reconstruction = fft.ifft2(reconstruction, dim=(-2,-1), norm=self.fft_norm)
->>>>>>> 540ee18e
 
         # get real part of reconstruction (if complex)
         reconstruction = reconstruction.real
@@ -917,19 +786,11 @@
         # base case, return the low-pass residual
         if scale == self.num_scales:
             if 'residual_lowpass' in recon_keys:
-<<<<<<< HEAD
                 lodft = fft.fft2(pyr_coeffs['residual_lowpass'], dim=(-2, -1), norm=self.fft_norm)
                 lodft = fft.fftshift(lodft)
             else:
                 lodft = fft.fft2(torch.zeros_like(pyr_coeffs['residual_lowpass'], dtype=torch.float64), dim=(-2, -1),
                                  norm=self.fft_norm)
-=======
-                lodft = fft.fft2(pyr_coeffs['residual_lowpass'], dim=(-2,-1), norm=self.fft_norm)
-                lodft = fft.fftshift(lodft)
-            else:
-                lodft = fft.fft2(torch.zeros_like(pyr_coeffs['residual_lowpass'], dtype=torch.float64), dim=(-2,-1),
-                                   norm=self.fft_norm)
->>>>>>> 540ee18e
 
             return lodft
 
@@ -945,19 +806,11 @@
         for b in range(self.num_orientations):
             if (scale, b) in recon_keys:
                 anglemask = self._anglemasks_recon[scale][b]
-<<<<<<< HEAD
                 coeffs = pyr_coeffs[(scale, b)]
                 if self.tight_frame and self.is_complex:
                     coeffs = coeffs*np.sqrt(2)
 
                 banddft = fft.fft2(coeffs, dim=(-2, -1), norm=self.fft_norm)
-=======
-                coeffs = pyr_coeffs[(scale,b)]
-                if self.tight_frame and self.is_complex:
-                    coeffs = coeffs*np.sqrt(2)
-
-                banddft = fft.fft2(coeffs, dim=(-2,-1), norm=self.fft_norm)
->>>>>>> 540ee18e
                 banddft = fft.fftshift(banddft)
 
                 complex_const = np.power(complex(0, 1), self.order)
@@ -971,11 +824,7 @@
         lomask = self._lomasks[scale]
         # Recursively reconstruct by going to the next scale
         reslevdft = self._recon_levels(pyr_coeffs, recon_keys, scale+1)
-<<<<<<< HEAD
         # in not downsampled case, rescale the magnitudes of the reconstructed dft at each level by factor of 2 to account for the scaling in the forward
-=======
-        #in not downsampled case, rescale the magnitudes of the reconstructed dft at each level by factor of 2 to account for the scaling in the forward 
->>>>>>> 540ee18e
         if (not self.tight_frame) and (not self.downsample):
             reslevdft = reslevdft/2
         # create output for reconstruction result
@@ -988,10 +837,6 @@
         # add orientation interpolated and added images to the lowpass image
         return recondft
 
-<<<<<<< HEAD
-=======
-
->>>>>>> 540ee18e
     def steer_coeffs(self, pyr_coeffs, angles, even_phase=True):
         """Steer pyramid coefficients to the specified angles
 
@@ -1019,7 +864,7 @@
             keys as `resteered_coeffs`.
 
         """
-        assert  pyr_coeffs[(0,0)].dtype not in complex_types, "steering only implemented for real coefficients"
+        assert pyr_coeffs[(0, 0)].dtype not in complex_types, "steering only implemented for real coefficients"
         resteered_coeffs = {}
         resteering_weights = {}
         num_scales = self.num_scales
@@ -1033,9 +878,5 @@
                     basis, a, return_weights=True, even_phase=even_phase)
                 resteering_weights[(i, j)] = steervect
                 resteered_coeffs[(i, num_orientations + j)] = res.reshape(pyr_coeffs[(i, 0)].shape)
-<<<<<<< HEAD
-=======
-
->>>>>>> 540ee18e
 
         return resteered_coeffs, resteering_weights