"""functions for ventral stream perceptual models, as seen in Freeman and Simoncelli, 2011

"""
import torch
import warnings
import numpy as np
import pyrtools as pt
import matplotlib as mpl
import matplotlib.pyplot as plt
from torch import nn
from ..canonical_computations.non_linearities import rectangular_to_polar_dict, zscore_stats
from ...tools.display import clean_up_axes, update_stem, clean_stem_plot
from ..canonical_computations.pooling import PoolingWindows
from ..canonical_computations.steerable_pyramid_freq import Steerable_Pyramid_Freq
from ...tools.data import to_numpy


class VentralModel(nn.Module):
    r"""Generic class that everyone inherits. Sets up the scaling windows

    Note that we will calculate the minimum eccentricity at which the
    area of the windows at half-max exceeds one pixel (based on
    ``scaling``, ``img_res`` and ``max_eccentricity``) and, if
    ``min_eccentricity`` is below that, will throw an Exception.

    This just generates the pooling windows necessary for these models,
    given a small number of parameters. One tricky thing we do is
    generate a set of scaling windows for each scale (appropriately)
    sized. For example, the V1 model will have 4 scales, so for a 256 x
    256 image, the coefficients will have shape (256, 256), (128, 128),
    (64, 64), and (32, 32). Therefore, we need windows of the same size
    (could also up-sample the coefficient tensors, but since that would
    need to happen each iteration of the metamer synthesis,
    pre-generating appropriately sized windows is more efficient).

    We will calculate the minimum eccentricity at which the area of the
    windows at half-max exceeds one pixel at each scale. For scales
    beyond the first however, we will not throw an Exception if this
    value is below ``min_eccentricity``. We instead print a warning to
    alert the user and use this value as ``min_eccentricity`` when
    creating the plots. In order to see what this value was, see
    ``self.calculated_min_eccentricity_degrees``

    We can optionally cache the windows tensor we create, if
    ``cache_dir`` is not None. In that case, we'll also check to see if
    appropriate cached windows exist before creating them and load them
    if they do. The path we'll use is
    ``{cache_dir}/scaling-{scaling}_size-{img_res}_e0-{min_eccentricity}_
    em-{max_eccentricity}_t-{transition_region_width}.pt``. We'll cache
    each scale separately, changing the img_res (and potentially
    min_eccentricity) values in that save path appropriately.

    Parameters
    ----------
    scaling : float
        Scaling parameter that governs the size of the pooling
        windows. Other pooling windows parameters
        (``radial_to_circumferential_ratio``,
        ``transition_region_width``) cannot be set here. If that ends up
        being of interest, will change that.
    img_res : tuple
        The resolution of our image (should therefore contains
        integers). Will use this to generate appropriately sized pooling
        windows.
    min_eccentricity : float, optional
        The eccentricity at which the pooling windows start.
    max_eccentricity : float, optional
        The eccentricity at which the pooling windows end.
    num_scales : int, optional
        The number of scales to generate masks for. For the RGC model,
        this should be 1, otherwise should match the number of scales in
        the steerable pyramid.
    transition_region_width : `float`, optional
        The width of the transition region, parameter :math:`t` in
        equation 9 from the online methods. 0.5 (the default) is the
        value used in the paper [1]_.
    cache_dir : str or None, optional
        The directory to cache the windows tensor in. If set, we'll look
        there for cached versions of the windows we create, load them if
        they exist and create and cache them if they don't. If None, we
        don't check for or cache the windows.

    Attributes
    ----------
    scaling : float
        Scaling parameter that governs the size of the pooling windows.
    min_eccentricity : float
        The eccentricity at which the pooling windows start.
    max_eccentricity : float
        The eccentricity at which the pooling windows end.
    transition_region_width : `float`, optional
        The width of the transition region, parameter :math:`t` in
        equation 9 from the online methods.
    PoolingWindows : plenoptic.simulate.PoolingWindows
        A pooling windows object which contains the windows we use to
        pool our model's summary statistics across the image.
    state_dict_reduced : dict
        A dictionary containing those attributes necessary to initialize
        the model, plus a 'model_name' field which the ``load_reduced``
        method uses to determine which model constructor to call. This
        is used for saving/loading the models, since we don't want to
        keep the (very large) representation and intermediate steps
        around. To save, use ``self.save_reduced(filename)``, and then
        load from that same file using the class method
        ``po.simul.VentralModel.load_reduced(filename)``
    window_width_degrees : dict
        Dictionary containing the widths of the windows in
        degrees. There are six keys, corresponding to a 2x2 for the
        widths in the radial and angular directions by the 'top',
        'half', and 'full' widths (top is the width of the flat-top
        region of each window, where the window's value is 1; full is
        the width of the entire window; half is the width at
        half-max). Each value is a list containing the widths for the
        windows in different eccentricity bands. To visualize these, see
        the ``plot_window_widths`` method.
    window_width_pixels : list
        List of dictionaries containing the widths of the windows in
        pixels; each entry in the list corresponds to the widths for a
        different scale, as in ``windows``. See above for explanation of
        the dictionaries. To visualize these, see the
        ``plot_window_widths`` method.
    n_polar_windows : int
        The number of windows we have in the polar angle dimension
        (within each eccentricity band)
    n_eccentricity_bands : int
        The number of eccentricity bands in our model
    calculated_min_eccentricity_degrees : list
        List of floats (one for each scale) that contain
        ``calc_min_eccentricity()[0]``, that is, the minimum
        eccentricity (in degrees) where the area of the window at
        half-max exceeds one pixel (based on the scaling, size of the
        image in pixels and in degrees).
    calculated_min_eccentricity_pixels : list
        List of floats (one for each scale) that contain
        ``calc_min_eccentricity()[1]``, that is, the minimum
        eccentricity (in pixels) where the area of the window at
        half-max exceeds one pixel (based on the scaling, size of the
        image in pixels and in degrees).
    central_eccentricity_degrees : np.array
        A 1d array with shape ``(self.n_eccentricity_bands,)``, each
        value gives the eccentricity of the center of each eccentricity
        band of windows (in degrees).
    central_eccentricity_pixels : list
        List of 1d arrays (one for each scale), each with shape
        ``(self.n_eccentricity_bands,)``, each value gives the
        eccentricity of the center of each eccentricity band of windows
        (in degrees).
    window_approx_area_degrees : dict
        Dictionary containing the approximate areas of the windows, in
        degrees. There are three keys: 'top', 'half', and 'full',
        corresponding to which width we used to calculate the area (top
        is the width of the flat-top region of each window, where the
        window's value is 1; full is the width of the entire window;
        half is the width at half-max). To get this approximate area, we
        multiply the radial and angular widths against each other and
        then by pi/4 to get the area of the regular ellipse that has
        those widths (our windows are elongated, so this is probably an
        under-estimate). To visualize these, see the
        ``plot_window_areas`` method
    window_approx_area_pixels : list
        List of dictionaries containing the approximate areasof the
        windows in pixels; each entry in the list corresponds to the
        areas for a different scale, as in ``windows``. See above for
        explanation of the dictionaries. To visualize these, see the
        ``plot_window_areas`` method.
    deg_to_pix : list
        List of floats containing the degree-to-pixel conversion factor
        at each scale
    cache_dir : str or None
        If str, this is the directory where we cached / looked for
        cached windows tensors
    cached_paths : list
        List of strings, one per scale, taht we either saved or loaded
        the cached windows tensors from

    """
    def __init__(self, scaling, img_res, min_eccentricity=.5, max_eccentricity=15, num_scales=1,
                 transition_region_width=.5, cache_dir=None):
        super().__init__()
        self.PoolingWindows = PoolingWindows(scaling, img_res, min_eccentricity, max_eccentricity,
                                             num_scales, transition_region_width, cache_dir)
        for attr in ['n_polar_windows', 'n_eccentricity_bands', 'scaling', 'state_dict_reduced',
                     'transition_region_width', 'window_width_pixels', 'window_width_degrees',
                     'min_eccentricity', 'max_eccentricity', 'cache_dir', 'deg_to_pix',
                     'window_approx_area_degrees', 'window_approx_area_pixels', 'cache_paths',
                     'calculated_min_eccentricity_degrees', 'calculated_min_eccentricity_pixels',
                     'central_eccentricity_pixels', 'central_eccentricity_degrees']:
            setattr(self, attr, getattr(self.PoolingWindows, attr))

    def to(self, *args, **kwargs):
        r"""Moves and/or casts the parameters and buffers.

        This can be called as

        .. function:: to(device=None, dtype=None, non_blocking=False)

        .. function:: to(dtype, non_blocking=False)

        .. function:: to(tensor, non_blocking=False)

        Its signature is similar to :meth:`torch.Tensor.to`, but only accepts
        floating point desired :attr:`dtype` s. In addition, this method will
        only cast the floating point parameters and buffers to :attr:`dtype`
        (if given). The integral parameters and buffers will be moved
        :attr:`device`, if that is given, but with dtypes unchanged. When
        :attr:`non_blocking` is set, it tries to convert/move asynchronously
        with respect to the host if possible, e.g., moving CPU Tensors with
        pinned memory to CUDA devices.

        See below for examples.

        .. note::
            This method modifies the module in-place.

        Args:
            device (:class:`torch.device`): the desired device of the parameters
                and buffers in this module
            dtype (:class:`torch.dtype`): the desired floating point type of
                the floating point parameters and buffers in this module
            tensor (torch.Tensor): Tensor whose dtype and device are the desired
                dtype and device for all parameters and buffers in this module

        Returns:
            Module: self
        """
        self.PoolingWindows.to(*args, **kwargs)
        nn.Module.to(self, *args, **kwargs)
        return self

    def plot_windows(self, ax, contour_levels=[.5], colors='r', **kwargs):
        r"""plot the pooling windows on an image.

        This is just a simple little helper to plot the pooling windows
        on an existing axis. The use case is overlaying this on top of
        the image we're pooling (as returned by ``pyrtools.imshow``),
        and so we require an axis to be passed

        Any additional kwargs get passed to ``ax.contour``

        Parameters
        ----------
        ax : matplotlib.pyplot.axis
            The existing axis to plot the windows on
        contour_levels : array-like or int, optional
            The ``levels`` argument to pass to ``ax.contour``. From that
            documentation: "Determines the number and positions of the
            contour lines / regions. If an int ``n``, use ``n`` data
            intervals; i.e. draw ``n+1`` contour lines. The level
            heights are automatically chosen. If array-like, draw
            contour lines at the specified levels. The values must be in
            increasing order". ``[.5]`` (the default) is recommended for
            these windows.
        colors : color string or sequence of colors, optional
            The ``colors`` argument to pass to ``ax.contour``. If a
            single character, all will have the same color; if a
            sequence, will cycle through the colors in ascending order
            (repeating if necessary)

        Returns
        -------
        ax : matplotlib.pyplot.axis
            The axis with the windows

        """
        return self.PoolingWindows.plot_windows(ax, contour_levels, colors, **kwargs)

    def plot_window_widths(self, units='degrees', scale_num=0, figsize=(5, 5), jitter=.25):
        r"""plot the widths of the windows, in degrees or pixels

        We plot the width of the window in both angular and radial
        direction, as well as showing the 'top', 'half', and 'full'
        widths (top is the width of the flat-top region of each window,
        where the window's value is 1; full is the width of the entire
        window; half is the width at the half-max value, which is what
        corresponds to the scaling value)

        We plot this as a stem plot against eccentricity, showing the
        windows at their central eccentricity

        If the unit is 'pixels', then we also need to know which
        ``scale_num`` to plot (the windows are created at different
        scales, and so come in different pixel sizes)

        Parameters
        ----------
        units : {'degrees', 'pixels'}, optional
            Whether to show the information in degrees or pixels (both
            the width and the window location will be presented in the
            same unit).
        scale_num : int, optional
            Which scale window we should plot
        figsize : tuple, optional
            The size of the figure to create
        jitter : float or None, optional
            Whether to add a little bit of jitter to the x-axis to
            separate the radial and angular widths. There are only two
            values we separate, so we don't add actual jitter, just move
            one up by the value specified by jitter, the other down by
            that much (we use the same value at each eccentricity)

        Returns
        -------
        fig : matplotlib.figure.Figure
            The figure containing the plot

        """
        return self.PoolingWindows.plot_window_widths(units, scale_num, figsize, jitter)

    def plot_window_areas(self, units='degrees', scale_num=0, figsize=(5, 5)):
        r"""plot the approximate areas of the windows, in degrees or pixels

        We plot the approximate area of the window, calculated using
        'top', 'half', and 'full' widths (top is the width of the
        flat-top region of each window, where the window's value is 1;
        full is the width of the entire window; half is the width at the
        half-max value, which is what corresponds to the scaling
        value). To get the approximate area, we multiply the radial
        width against the corresponding angular width, then divide by pi
        / 4.

        The half area shown here is what we use to compare against a
        threshold value in the ``calc_min_eccentricity()`` in order to
        determine what the minimum eccentricity where the windows
        contain more than 1 pixel.

        We plot this as a stem plot against eccentricity, showing the
        windows at their central eccentricity

        If the unit is 'pixels', then we also need to know which
        ``scale_num`` to plot (the windows are created at different
        scales, and so come in different pixel sizes)

        Parameters
        ----------
        units : {'degrees', 'pixels'}, optional
            Whether to show the information in degrees or pixels (both
            the area and the window location will be presented in the
            same unit).
        scale_num : int, optional
            Which scale window we should plot
        figsize : tuple, optional
            The size of the figure to create

        Returns
        -------
        fig : matplotlib.figure.Figure
            The figure containing the plot

        """
        return self.PoolingWindows.plot_window_areas(units, scale_num, figsize)

    def save_reduced(self, file_path):
        r"""save the relevant parameters to make saving/loading more efficient

        This saves self.state_dict_reduced, which contains the
        attributes necessary to initialize the model plus a 'model_name'
        key, which the ``load_reduced`` method uses to determine which
        model constructor to call

        Parameters
        ----------
        file_path : str
            The path to save the model object to

        """
        torch.save(self.state_dict_reduced, file_path)

    @classmethod
    def load_reduced(cls, file_path):
        r"""load from the dictionary saved by ``save_reduced``

        Parameters
        ----------
        file_path : str
            The path to load the model object from
        """
        state_dict_reduced = torch.load(file_path)
        return cls.from_state_dict_reduced(state_dict_reduced)

    @classmethod
    def from_state_dict_reduced(cls, state_dict_reduced):
        r"""initialize model from ``state_dict_reduced``

        Parameters
        ----------
        state_dict_reduced : dict
            The reduced state dict to load
        """
        state_dict_reduced = state_dict_reduced.copy()
        model_name = state_dict_reduced.pop('model_name')
        # want to remove class if it's here
        state_dict_reduced.pop('class', None)
        if model_name == 'RGC':
            return RetinalGanglionCells(**state_dict_reduced)
        elif model_name == 'V1':
            return PrimaryVisualCortex(**state_dict_reduced)
        else:
            raise Exception("Don't know how to handle model_name %s!" % model_name)

    def _representation_for_plotting(self, batch_idx=0, data=None):
        r"""Get the representation in the form required for plotting

        VentralStream objects' representation has a lot of structure:
        each consists of some number of different representation types,
        each averaged per window. And the windows themselves are
        structured: we have several different eccentricity bands, each
        of which contains the same number of angular windows. We want to
        use this structure when plotting the representation, as it makes
        it easier to see what's goin on.

        The representation is either a 3d tensor, with (batch, channel,
        windows) or a dictionary of tensors with that structure, with
        each key corresponding to a different type of representation. We
        transform those 3d tensors into 1d tensors for ease of plotting,
        picking one of the batches (we only ever have 1 channel)

        We allow an optional ``data`` argument. If set, we use this data
        instead of ``self.representation``.

        Parameters
        ----------
        batch_idx : int, optional
            Which index to take from the batch dimension (the first one)
        data : torch.Tensor, np.array, dict or None, optional
            The data to get in shape. If None, we use
            ``self.representation``. Else, should look like
            ``self.representation``, with the exact same structure
            (e.g., as returned by ``metamer.representation_ratio()`` or
            another instance of this class).

        Returns
        -------
        representation_copy : np.array
            The expanded copy of the representation, which is either a
            1d tensor (if ``data``/``self.representation`` was a tensor)
            or a dict full of 1d tensors

        """
        if data is None:
            data = self.representation

        if isinstance(data, dict):
            rep_copy = dict((k, to_numpy(v[batch_idx]).flatten()) for k, v in data.items())
        else:
            rep_copy = to_numpy(data[batch_idx]).flatten()
        return rep_copy

    @classmethod
    def _get_title(cls, title_list, idx, default_title):
        r"""helper function for dealing with the default way we handle title

        We have a couple possible ways of handling title in these
        plotting functions, so this helper function consolidates
        that.

        When picking a title, we know we'll either have a list of titles
        or a single None.

        - If it's None, we want to just use the default title.

        - If it's a list, pick the appropriate element of the list

          - If that includes '|' (the pipe character), then append the
            default title on the other side of the pipe

        Then return

        Parameters
        ----------
        title_list : list or None
            A list of strs or Non
        idx : int
            An index into title_list. Can be positive or negative.
        default_title : str
            The title to use if title_list is None or to include if
            title_list[idx] includes a pipe

        Returns
        -------
        title : str
            The title to use
        """
        try:
            title = title_list[idx]
            if '|' in title:
                if title.index('|') == 0:
                    # then assume it's at the beginning
                    title = default_title + ' ' + title
                else:
                    # then assume it's at the end
                    title += ' ' + default_title
        except TypeError:
            # in this case, title is None
            title = default_title
        return title

    def _update_plot(self, axes, batch_idx=0, data=None):
        r"""Update the information in our representation plot

        This is used for creating an animation of the representation
        over time. In order to create the animation, we need to know how
        to update the matplotlib Artists, and this provides a simple way
        of doing that. It relies on the fact that we've used
        ``plot_representation`` to create the plots we want to update
        and so know that they're stem plots.

        We take the axes containing the representation information (note
        that this is probably a subset of the total number of axes in
        the figure, if we're showing other information, as done by
        ``Metamer.animate``), grab the representation from plotting and,
        since these are both lists, iterate through them, updating as we
        go.

        We can optionally accept a data argument, in which case it
        should look just like the representation of this model (or be
        able to transformed into that form, see
        ``PrimaryVisualCortex._representation_for_plotting`).

        In order for this to be used by ``FuncAnimation``, we need to
        return Artists, so we return a list of the relevant artists, the
        ``markerline`` and ``stemlines`` from the ``StemContainer``.

        Parameters
        ----------
        axes : list
            A list of axes to update. We assume that these are the axes
            created by ``plot_representation`` and so contain stem plots
            in the correct order.
        batch_idx : int, optional
            Which index to take from the batch dimension (the first one)
        data : torch.Tensor, np.array, dict or None, optional
            The data to show on the plot. If None, we use
            ``self.representation``. Else, should look like
            ``self.representation``, with the exact same structure
            (e.g., as returned by ``metamer.representation_ratio()`` or
            another instance of this class).

        Returns
        -------
        stem_artists : list
            A list of the artists used to update the information on the
            stem plots

        """
        stem_artists = []
        axes = [ax for ax in axes if len(ax.containers) == 1]
        data = self._representation_for_plotting(batch_idx, data)
        if not isinstance(data, dict):
            data = {'rep': data}
        for ax, d in zip(axes, data.values()):
            sc = update_stem(ax.containers[0], d)
            stem_artists.extend([sc.markerline, sc.stemlines])
        return stem_artists


class RetinalGanglionCells(VentralModel):
    r"""A wildly simplistic model of retinal ganglion cells (RGCs)

    This model averages together the pixel intensities in each of its
    pooling windows to generate a super simple
    representation. Currently, does not do anything to model the optics
    of the eye (no lens point-spread function), the photoreceptors (no
    cone lattice), or the center-surround nature of retinal ganglion
    cells' receptive fields.

    Note that we will calculate the minimum eccentricity at which the
    area of the windows at half-max exceeds one pixel (based on
    ``scaling``, ``img_res`` and ``max_eccentricity``) and, if
    ``min_eccentricity`` is below that, will throw an Exception.

    We can optionally cache the windows tensor we create, if
    ``cache_dir`` is not None. In that case, we'll also check to see if
    appropriate cached windows exist before creating them and load them
    if they do. The path we'll use is
    ``{cache_dir}/scaling-{scaling}_size-{img_res}_e0-{min_eccentricity}_
    em-{max_eccentricity}_t-{transition_region_width}.pt``.

    Parameters
    ----------
    scaling : float
        Scaling parameter that governs the size of the pooling
        windows. Other pooling windows parameters
        (``radial_to_circumferential_ratio``,
        ``transition_region_width``) cannot be set here. If that ends up
        being of interest, will change that.
    img_res : tuple
        The resolution of our image (should therefore contains
        integers). Will use this to generate appropriately sized pooling
        windows.
    min_eccentricity : float, optional
        The eccentricity at which the pooling windows start.
    max_eccentricity : float, optional
        The eccentricity at which the pooling windows end.
    transition_region_width : `float`, optional
        The width of the transition region, parameter :math:`t` in
        equation 9 from the online methods. 0.5 (the default) is the
        value used in the paper [1]_.
    cache_dir : str or None, optional
        The directory to cache the windows tensor in. If set, we'll look
        there for cached versions of the windows we create, load them if
        they exist and create and cache them if they don't. If None, we
        don't check for or cache the windows.

    Attributes
    ----------
    scaling : float
        Scaling parameter that governs the size of the pooling windows.
    min_eccentricity : float
        The eccentricity at which the pooling windows start.
    max_eccentricity : float
        The eccentricity at which the pooling windows end.
    transition_region_width : `float`, optional
        The width of the transition region, parameter :math:`t` in
        equation 9 from the online methods.
    windows : torch.tensor
        A list of 3d tensors containing the pooling windows in which the
        pixel intensities are averaged. Each entry in the list
        corresponds to a different scale and thus is a different size
        (though they should all have the same number of windows)
    image : torch.tensor
        A 2d containing the image most recently analyzed.
    windowed_image : torch.tensor
        A 3d tensor containing windowed views of ``self.image``
    representation : torch.tensor
        A tensor containing the averages of the pixel intensities within
        each pooling window for ``self.image``. This will be 3d: (batch,
        channel, windows).
    state_dict_reduced : dict
        A dictionary containing those attributes necessary to initialize
        the model, plus a 'model_name' field which the ``load_reduced``
        method uses to determine which model constructor to call. This
        is used for saving/loading the models, since we don't want to
        keep the (very large) representation and intermediate steps
        around. To save, use ``self.save_reduced(filename)``, and then
        load from that same file using the class method
        ``po.simul.VentralModel.load_reduced(filename)``
    window_width_degrees : dict
        Dictionary containing the widths of the windows in
        degrees. There are four keys: 'radial_top', 'radial_full',
        'angular_top', and 'angular_full', corresponding to a 2x2 for
        the widths in the radial and angular directions by the 'top' and
        'full' widths (top is the width of the flat-top region of each
        window, where the window's value is 1; full is the width of the
        entire window). Each value is a list containing the widths for
        the windows in different eccentricity bands. To visualize these,
        see the ``plot_window_sizes`` method.
    window_width_pixels : list
        List of dictionaries containing the widths of the windows in
        pixels; each entry in the list corresponds to the widths for a
        different scale, as in ``windows``. See above for explanation of
        the dictionaries. To visualize these, see the
        ``plot_window_sizes`` method.
    n_polar_windows : int
        The number of windows we have in the polar angle dimension
        (within each eccentricity band)
    n_eccentricity_bands : int
        The number of eccentricity bands in our model
    calculated_min_eccentricity_degrees : list
        List of floats (one for each scale) that contain
        ``calc_min_eccentricity()[0]``, that is, the minimum
        eccentricity (in degrees) where the area of the window at
        half-max exceeds one pixel (based on the scaling, size of the
        image in pixels and in degrees).
    calculated_min_eccentricity_pixels : list
        List of floats (one for each scale) that contain
        ``calc_min_eccentricity()[1]``, that is, the minimum
        eccentricity (in pixels) where the area of the window at
        half-max exceeds one pixel (based on the scaling, size of the
        image in pixels and in degrees).
    central_eccentricity_degrees : np.array
        A 1d array with shape ``(self.n_eccentricity_bands,)``, each
        value gives the eccentricity of the center of each eccentricity
        band of windows (in degrees).
    central_eccentricity_pixels : list
        List of 1d arrays (one for each scale), each with shape
        ``(self.n_eccentricity_bands,)``, each value gives the
        eccentricity of the center of each eccentricity band of windows
        (in degrees).
    window_approx_area_degrees : dict
        Dictionary containing the approximate areas of the windows, in
        degrees. There are three keys: 'top', 'half', and 'full',
        corresponding to which width we used to calculate the area (top
        is the width of the flat-top region of each window, where the
        window's value is 1; full is the width of the entire window;
        half is the width at half-max). To get this approximate area, we
        multiply the radial and angular widths against each other and
        then by pi/4 to get the area of the regular ellipse that has
        those widths (our windows are elongated, so this is probably an
        under-estimate). To visualize these, see the
        ``plot_window_areas`` method
    window_approx_area_pixels : list
        List of dictionaries containing the approximate areasof the
        windows in pixels; each entry in the list corresponds to the
        areas for a different scale, as in ``windows``. See above for
        explanation of the dictionaries. To visualize these, see the
        ``plot_window_areas`` method.
    deg_to_pix : list
        List of floats containing the degree-to-pixel conversion factor
        at each scale
    cache_dir : str or None
        If str, this is the directory where we cached / looked for
        cached windows tensors
    cached_paths : list
        List of strings, one per scale, taht we either saved or loaded
        the cached windows tensors from

    """
    def __init__(self, scaling, img_res, min_eccentricity=.5, max_eccentricity=15,
                 transition_region_width=.5, cache_dir=None):
        super().__init__(scaling, img_res, min_eccentricity, max_eccentricity,
                         transition_region_width=transition_region_width, cache_dir=cache_dir)
        self.state_dict_reduced.update({'model_name': 'RGC'})
        self.image = None
        self.windowed_image = None
        self.representation = None

    def forward(self, image):
        r"""Generate the RGC representation of an image

        Parameters
        ----------
        image : torch.tensor
            A tensor containing the image to analyze. We want to operate
            on this in the pytorch-y way, so we want it to be 4d (batch,
            channel, height, width). If it has fewer than 4 dimensions,
            we will unsqueeze it until its 4d

        Returns
        -------
        representation : torch.tensor
            A 3d tensor containing the averages of the pixel intensities
            within each pooling window for ``image``

        """
        while image.ndimension() < 4:
            image = image.unsqueeze(0)
        self.image = image.clone().detach()
        self.representation = self.PoolingWindows(image)
        return self.representation

    def _plot_helper(self, figsize=(10, 5), ax=None, title=None, batch_idx=0, data=None):
        r"""helper function for plotting that takes care of a lot of the standard stuff

        Parameters
        ----------
        figsize : tuple, optional
            The size of the figure to create
        ax : matplotlib.pyplot.axis or None, optional
            If not None, the axis to plot this representation on. If
            None, we create our own 1 subplot figure to hold it
        title : str or None, optional
            The title to put above this axis. If you want no title, pass
            the empty string (``''``). If None, will use the default,
            'Mean pixel intensity in each window'
        batch_idx : int, optional
            Which index to take from the batch dimension (the first one)
        data : torch.Tensor, np.array, dict or None, optional
            The data to plot. If None, we use
            ``self.representation``. Else, should look like
            ``self.representation``, with the exact same structure
            (e.g., as returned by ``metamer.representation_ratio()`` or
            another instance of this class).

        Returns
        -------
        ax : matplotlib.pyplot.axis
            The axis we've set up
        data : np.array
            The output of self._representation_for_plotting(batch_idx, data)
        title : str
            The title to use
        """
        if ax is None:
            fig, ax = plt.subplots(1, 1, figsize=figsize)
        else:
            warnings.warn("ax is not None, so we're ignoring figsize...")
        data = self._representation_for_plotting(batch_idx, data)
        title = self._get_title([title], 0, 'mean pixel intensity')
        # fig won't always be defined, but this will return the figure belonging to our axis
        return ax, data, title

    def plot_representation(self, figsize=(10, 5), ylim=None, ax=None, title=None, batch_idx=0,
                            data=None):
        r"""plot the representation of the RGC model

        Because our model just takes the average pixel intensities in
        each window, our representation plot is just a simple stem plot
        showing each of these average intensities (different positions
        on the x axis correspond to different windows). We have a small
        break in the data to show where we've moved out to the next
        eccentricity ring.

        Note that this looks better when it's wider than it is tall
        (like the default figsize suggests)

        Parameters
        ----------
        figsize : tuple, optional
            The size of the figure to create
        ylim : tuple or None, optional
            If not None, the y-limits to use for this plot. If None, we
            use the default, slightly adjusted so that the minimum is 0
        ax : matplotlib.pyplot.axis or None, optional
            If not None, the axis to plot this representation on. If
            None, we create our own 1 subplot figure to hold it
        title : str or None, optional
            The title to put above this axis. If you want no title, pass
            the empty string (``''``). If None, will use the default,
            'mean pixel intensity'. If it includes a '|' (pipe), then
            we'll append the default to the other side of the pipe.
        batch_idx : int, optional
            Which index to take from the batch dimension (the first one)
        data : torch.Tensor, np.array, dict or None, optional
            The data to plot. If None, we use
            ``self.representation``. Else, should look like
            ``self.representation``, with the exact same structure
            (e.g., as returned by ``metamer.representation_ratio()`` or
            another instance of this class).

        Returns
        -------
        fig : matplotlib.figure.Figure
            The figure containing the plot
        axes : list
            A list of axes (with one element) that contain the plots
            we've created

        """
        ax, data, title = self._plot_helper(figsize, ax, title, batch_idx, data)
        clean_stem_plot(data, ax, title, ylim)
        # fig won't always be defined, but this will return the figure belonging to our axis
        return ax.figure, [ax]

    def plot_representation_image(self, figsize=(5, 5), ax=None, title=None, batch_idx=0,
                                  data=None, vrange='indep1'):
        r"""Plot representation as an image, using the weights from PoolingWindows

        Our representation has a single value for each pooling window,
        so we take that value and multiply it by the pooling window, and
        then sum across all windows. Thus the value at a single pixel
        shows a weighted sum of the representation.

        By setting ``data``, you can use this to visualize any vector
        with the same length as the number of windows. For example, you
        can view metamer synthesis error by setting
        ``data=metamer.representation_ratio()`` (then you'd probably
        want to set ``vrange='auto0'`` in order to change the colormap
        to a diverging one cenetered at 0).

        Parameters
        ----------
        figsize : tuple, optional
            The size of the figure to create
        ax : matplotlib.pyplot.axis or None, optional
            If not None, the axis to plot this representation on. If
            None, we create our own 1 subplot figure to hold it
        title : str or None, optional
            The title to put above this axis. If you want no title, pass
            the empty string (``''``). If None, will use the default,
            'mean pixel intensity'. If it includes a '|' (pipe), then
            we'll append the default to the other side of the pipe.
        batch_idx : int, optional
            Which index to take from the batch dimension (the first one)
        data : torch.Tensor, np.array, dict or None, optional
            The data to plot. If None, we use
            ``self.representation``. Else, should look like
            ``self.representation``, with the exact same structure
            (e.g., as returned by ``metamer.representation_ratio()`` or
            another instance of this class).

        Returns
        -------
        fig : matplotlib.figure.Figure
            The figure containing the plot
        axes : list
            A list of axes (with one element) that contain the plots
            we've created

        """
        ax, data, title = self._plot_helper(figsize, ax, title, batch_idx, data)
        ax = clean_up_axes(ax, False, ['top', 'right', 'bottom', 'left'], ['x', 'y'])
        data = torch.Tensor(data).to(self.PoolingWindows.windows[0].device)
        # for some reason, np.einsum fails on this but torch.einsum
        # doesn't...
<<<<<<< HEAD
        data = torch.Tensor(data).to(self.PoolingWindows.windows[0].device,
                                     self.PoolingWindows.windows[0].dtype)
=======
>>>>>>> bbbe828a
        data = torch.einsum('w,wkl->wkl', [data, self.PoolingWindows.windows[0]])
        pt.imshow(to_numpy(data).sum(0), vrange=vrange, ax=ax, title=title)
        return ax.figure, [ax]


class PrimaryVisualCortex(VentralModel):
    r"""Model V1 using the Steerable Pyramid

    This just models V1 as containing complex cells and a representation
    of the mean luminance. For the complex cells, we take the outputs of
    the complex steerable pyramid and takes the complex modulus of them
    (that is, squares, sums, and takes the square root across the real
    and imaginary parts; this is a phase-invariant measure of the local
    magnitude). The mean luminance representation is the same as that
    computed by the RetinalGanglionCell model.

    Note that we will calculate the minimum eccentricity at which the
    area of the windows at half-max exceeds one pixel (based on
    ``scaling``, ``img_res`` and ``max_eccentricity``) and, if
    ``min_eccentricity`` is below that, will throw an Exception.

    We will calculate the minimum eccentricity at which the area of the
    windows at half-max exceeds one pixel at each scale. For scales
    beyond the first however, we will not throw an Exception if this
    value is below ``min_eccentricity``. We instead print a warning to
    alert the user and use this value as ``min_eccentricity`` when
    creating the plots. In order to see what this value was, see
    ``self.calculated_min_eccentricity_degrees``

    We can optionally cache the windows tensor we create, if
    ``cache_dir`` is not None. In that case, we'll also check to see if
    appropriate cached windows exist before creating them and load them
    if they do. The path we'll use is
    ``{cache_dir}/scaling-{scaling}_size-{img_res}_e0-{min_eccentricity}_
    em-{max_eccentricity}_t-{transition_region_width}.pt``. We'll cache
    each scale separately, changing the img_res (and potentially
    min_eccentricity) values in that save path appropriately.

    Parameters
    ----------
    scaling : float
        Scaling parameter that governs the size of the pooling
        windows. Other pooling windows parameters
        (``radial_to_circumferential_ratio``,
        ``transition_region_width``) cannot be set here. If that ends up
        being of interest, will change that.
    img_res : tuple
        The resolution of our image (should therefore contains
        integers). Will use this to generate appropriately sized pooling
        windows.
    num_scales : int, optional
        The number of scales (spatial frequency bands) in the steerable
        pyramid we use to build the V1 representation
    order : int, optional
        The Gaussian derivative order used for the steerable
        filters. Default value is 3.  Note that to achieve steerability
        the minimum number of orientation is ``order`` + 1, and is used
        here (that's currently all we support, though could extend
        fairly simply)
    min_eccentricity : float, optional
        The eccentricity at which the pooling windows start.
    max_eccentricity : float, optional
        The eccentricity at which the pooling windows end.
    transition_region_width : `float`, optional
        The width of the transition region, parameter :math:`t` in
        equation 9 from the online methods. 0.5 (the default) is the
        value used in the paper [1]_.
    normalize_dict : dict, optional
        Dict containing the statistics to normalize, as generated by
        ``po.simul.non_linearities.generate_norm_stats``. If this is an
        empty dict, we don't normalize the model. If it's non-empty,
        we expect it to have only key: "complex_cell_responses"
    cache_dir : str or None, optional
        The directory to cache the windows tensor in. If set, we'll look
        there for cached versions of the windows we create, load them if
        they exist and create and cache them if they don't. If None, we
        don't check for or cache the windows.

    Attributes
    ----------
    scaling : float
        Scaling parameter that governs the size of the pooling windows.
    num_scales : int, optional
        The number of scales (spatial frequency bands) in the steerable
        pyramid we use to build the V1 representation
    transition_region_width : `float`, optional
        The width of the transition region, parameter :math:`t` in
        equation 9 from the online methods.
    order : int, optional
        The Gaussian derivative order used for the steerable
        filters. Default value is 3.  Note that to achieve steerability
        the minimum number of orientation is ``order`` + 1, and is used
        here (that's currently all we support, though could extend
        fairly simply)
    min_eccentricity : float
        The eccentricity at which the pooling windows start.
    max_eccentricity : float
        The eccentricity at which the pooling windows end.
    windows : torch.tensor
        A list of 3d tensors containing the pooling windows in which the
        complex cell responses are averaged. Each entry in the list
        corresponds to a different scale and thus is a different size
        (though they should all have the same number of windows)
    image : torch.tensor
        A 2d containing the most recent image analyzed.
    pyr_coeffs : dict
        The dictionary containing the (complex-valued) coefficients of
        the steerable pyramid built on ``self.image``. Each of these is
        5d: ``(1, 1, *img_res, 2)``. The first two dimensions are for
        batch and channel, the last dimension contains the real and
        imaginary components of the complex number; channel is
        unnecessary for us but we might be able to get batch working.
    complex_cell_responses : dict
        Dictionary containing the complex cell responses, the squared
        and summed (i.e., the squared complex modulus) of
        ``self.pyr_coeffs``. Does not include the residual high- and
        low-pass bands. Each of these is now 4d: ``(1, 1, *img_res)``.
    windowed_complex_cell_responses : dict
        Dictionary containing the windowed complex cell responses. Each
        of these is 5d: ``(1, 1, W, *img_res)``, where ``W`` is the
        number of windows (which depends on the ``scaling`` parameter).
    mean_luminance : torch.tensor
        A 1d tensor representing the mean luminance of the image, found
        by averaging the pixel values of the image using the windows at
        the lowest scale. This is identical to the RetinalGanglionCell
        representation of the image with the same ``scaling`` value.
    representation : torch.tensor
        A dictionary containing the 'complex cell responses' (that is,
        the squared, summed, and square-rooted outputs of the complex
        steerable pyramid) and the mean luminance of the image in the
        pooling windows. Each of these is a 3d tensor: (batch, channel,
        windows)
    state_dict_reduced : dict
        A dictionary containing those attributes necessary to initialize
        the model, plus a 'model_name' field which the ``load_reduced``
        method uses to determine which model constructor to call. This
        is used for saving/loading the models, since we don't want to
        keep the (very large) representation and intermediate steps
        around. To save, use ``self.save_reduced(filename)``, and then
        load from that same file using the class method
        ``po.simul.VentralModel.load_reduced(filename)``
    window_width_degrees : dict
        Dictionary containing the widths of the windows in
        degrees. There are four keys: 'radial_top', 'radial_full',
        'angular_top', and 'angular_full', corresponding to a 2x2 for
        the widths in the radial and angular directions by the 'top' and
        'full' widths (top is the width of the flat-top region of each
        window, where the window's value is 1; full is the width of the
        entire window). Each value is a list containing the widths for
        the windows in different eccentricity bands. To visualize these,
        see the ``plot_window_sizes`` method.
    window_width_pixels : list
        List of dictionaries containing the widths of the windows in
        pixels; each entry in the list corresponds to the widths for a
        different scale, as in ``windows``. See above for explanation of
        the dictionaries. To visualize these, see the
        ``plot_window_sizes`` method.
    n_polar_windows : int
        The number of windows we have in the polar angle dimension
        (within each eccentricity band)
    n_eccentricity_bands : int
        The number of eccentricity bands in our model
    calculated_min_eccentricity_degrees : list
        List of floats (one for each scale) that contain
        ``calc_min_eccentricity()[0]``, that is, the minimum
        eccentricity (in degrees) where the area of the window at
        half-max exceeds one pixel (based on the scaling, size of the
        image in pixels and in degrees).
    calculated_min_eccentricity_pixels : list
        List of floats (one for each scale) that contain
        ``calc_min_eccentricity()[1]``, that is, the minimum
        eccentricity (in pixels) where the area of the window at
        half-max exceeds one pixel (based on the scaling, size of the
        image in pixels and in degrees).
    central_eccentricity_degrees : np.array
        A 1d array with shape ``(self.n_eccentricity_bands,)``, each
        value gives the eccentricity of the center of each eccentricity
        band of windows (in degrees).
    central_eccentricity_pixels : list
        List of 1d arrays (one for each scale), each with shape
        ``(self.n_eccentricity_bands,)``, each value gives the
        eccentricity of the center of each eccentricity band of windows
        (in degrees).
    window_approx_area_degrees : dict
        Dictionary containing the approximate areas of the windows, in
        degrees. There are three keys: 'top', 'half', and 'full',
        corresponding to which width we used to calculate the area (top
        is the width of the flat-top region of each window, where the
        window's value is 1; full is the width of the entire window;
        half is the width at half-max). To get this approximate area, we
        multiply the radial and angular widths against each other and
        then by pi/4 to get the area of the regular ellipse that has
        those widths (our windows are elongated, so this is probably an
        under-estimate). To visualize these, see the
        ``plot_window_areas`` method
    window_approx_area_pixels : list
        List of dictionaries containing the approximate areasof the
        windows in pixels; each entry in the list corresponds to the
        areas for a different scale, as in ``windows``. See above for
        explanation of the dictionaries. To visualize these, see the
        ``plot_window_areas`` method.
    deg_to_pix : list
        List of floats containing the degree-to-pixel conversion factor
        at each scale
    cache_dir : str or None
        If str, this is the directory where we cached / looked for
        cached windows tensors
    cached_paths : list
        List of strings, one per scale, that we either saved or loaded
        the cached windows tensors from
    normalize_dict : dict
        Dict containing the statistics to normalize, as generated by
        ``po.simul.non_linearities.generate_norm_stats``. If this is an
        empty dict, we don't normalize the model. If it's non-empty,
        we expect it to have only key: "complex_cell_responses"
    to_normalize : list
        List of attributes that we want to normalize by whitening (for
        PrimaryVisualCortex, that's just "complex_cell_responses")

    """
    def __init__(self, scaling, img_res, num_scales=4, order=3, min_eccentricity=.5,
                 max_eccentricity=15, transition_region_width=.5, normalize_dict={},
                 cache_dir=None):
        super().__init__(scaling, img_res, min_eccentricity, max_eccentricity, num_scales,
                         transition_region_width=transition_region_width, cache_dir=cache_dir)
        self.state_dict_reduced.update({'order': order, 'model_name': 'V1',
                                        'num_scales': num_scales})
        self.num_scales = num_scales
        self.order = order
        self.complex_steerable_pyramid = Steerable_Pyramid_Freq(img_res, self.num_scales,
                                                                self.order, is_complex=True)
        self.image = None
        self.pyr_coeffs = None
        self.complex_cell_responses = None
        self.windowed_complex_cell_responses = None
        self.mean_luminance = None
        self.representation = None
        self.to_normalize = ['complex_cell_responses']
        self.normalize_dict = normalize_dict

    def to(self, *args, **kwargs):
        r"""Moves and/or casts the parameters and buffers.

        This can be called as

        .. function:: to(device=None, dtype=None, non_blocking=False)

        .. function:: to(dtype, non_blocking=False)

        .. function:: to(tensor, non_blocking=False)

        Its signature is similar to :meth:`torch.Tensor.to`, but only accepts
        floating point desired :attr:`dtype` s. In addition, this method will
        only cast the floating point parameters and buffers to :attr:`dtype`
        (if given). The integral parameters and buffers will be moved
        :attr:`device`, if that is given, but with dtypes unchanged. When
        :attr:`non_blocking` is set, it tries to convert/move asynchronously
        with respect to the host if possible, e.g., moving CPU Tensors with
        pinned memory to CUDA devices.

        See below for examples.

        .. note::
            This method modifies the module in-place.

        Args:
            device (:class:`torch.device`): the desired device of the parameters
                and buffers in this module
            dtype (:class:`torch.dtype`): the desired floating point type of
                the floating point parameters and buffers in this module
            tensor (torch.Tensor): Tensor whose dtype and device are the desired
                dtype and device for all parameters and buffers in this module

        Returns:
            Module: self
        """
        self.complex_steerable_pyramid.to(*args, **kwargs)
        super(self.__class__, self).to(*args, **kwargs)
        return self

    def forward(self, image):
        r"""Generate the V1 representation of an image

        Parameters
        ----------
        image : torch.tensor
            A tensor containing the image to analyze. We want to operate
            on this in the pytorch-y way, so we want it to be 4d (batch,
            channel, height, width). If it has fewer than 4 dimensions,
            we will unsqueeze it until its 4d

        Returns
        -------
        representation : torch.tensor
            A 3d tensor containing the averages of the
            'complex cell responses', that is, the squared and summed
            outputs of the complex steerable pyramid.

        """
        while image.ndimension() < 4:
            image = image.unsqueeze(0)
        self.image = image.clone().detach()
        self.pyr_coeffs = self.complex_steerable_pyramid(image)
        self.complex_cell_responses = rectangular_to_polar_dict(self.pyr_coeffs)[0]
        if 'complex_cell_responses' in self.normalize_dict:
            self = zscore_stats(self, self.normalize_dict)
        self.mean_complex_cell_responses = self.PoolingWindows(self.complex_cell_responses)
        self.mean_luminance = self.PoolingWindows(image)
        self.representation = self.mean_complex_cell_responses
        self.representation['mean_luminance'] = self.mean_luminance
        return torch.cat(list(self.representation.values()), dim=2)

    def _representation_for_plotting(self, batch_idx=0, data=None):
        r"""Get data into the form required for plotting

        PrimaryVisualCortex objects' representation has a lot of
        structure: each consists of some number of different
        representation types, each averaged per window. And the windows
        themselves are structured: we have several different
        eccentricity bands, each of which contains the same number of
        angular windows. We want to use this structure when plotting the
        representation, as it makes it easier to see what's goin on.

        The representation is a dictionary of tensors with that
        structure, with each key corresponding to a different type of
        representation. We transform those 4d tensors into 1d tensors
        for ease of plotting, picking one of the batches (we only ever
        have 1 channel) and collapsing the different windows onto one
        dimension, putting a NaN between each eccentricity band.

        We allow an optional ``data`` argument. If set, we use this data
        instead of ``self.representation``. In addition to being
        structured like the ``self.representation`` dictionary, it can
        also be an array or tensor, like this object's ``forward``
        method returns (and thus is stored by the various synthesis
        objects). This function then transforms that array into the
        dictionary we expect (taking advantage of the fact that, from
        that dictionary, we know the number of representation types and
        the number of each type of window) and passes it on to the
        parent class's ``_representation_for_plotting`` to finish it up.

        We expect this to be plotted using
        ``plenoptic.tools.display.clean_stem_plot``, and return a tuple
        ``xvals`` for use with that function to replace the base line
        (by default, ``plt.stem`` doesn't insert a break in the baseline
        if there's a NaN in the data, but we want that for ease of
        visualization)

        Parameters
        ----------
        batch_idx : int, optional
            Which index to take from the batch dimension (the first one)
        data : torch.Tensor, np.array, dict or None, optional
            The data to plot. If None, we use
            ``self.representation``. Else, should be a dictionary of 4d
            tensors like ``self.representation``, or a 3d tensor, like
            the value returned by ``self.forward()`` (e.g., as returned
            by ``metamer.representation_ratio()``).

        Returns
        -------
        representation_copy : np.array
            The expanded copy of the representation, which is a dict
            full of 1d tensors, with np.nan inserted between each
            eccentricity band
        xvals : tuple
            A 2-tuple of lists, containing the start (``xvals[0]``) and
            stop (``xvals[1]``) x values for plotting. For use with
            plt.hlines, like so: ``plt.hlines(len(xvals[0])*[0],
            xvals[0], xvals[1])``

        """
        if data is not None and not isinstance(data, dict):
            data_dict = {}
            idx = 0
            for k, v in self.representation.items():
                data_dict[k] = data[:, :, idx:idx+v.shape[-1]].reshape(v.shape)
                idx += v.shape[-1]
            data = data_dict
        return super()._representation_for_plotting(batch_idx, data)

    def _plot_helper(self, n_rows, n_cols, figsize=(25, 15), ax=None, title=None, batch_idx=0,
                     data=None):
        r"""helper function for plotting that takes care of a lot of the standard stuff

        Parameters
        ----------
        n_rows : int
            The number of rows in the (sub-)figure we're creating
        n_cols : int
            The number oc columns in the (sub-)figure we're creating
        figsize : tuple, optional
            The size of the figure to create (ignored if ``ax`` is not
            None)
        ax : matplotlib.pyplot.axis or None, optional
            If not None, the axis to plot this representation on (in
            which case we ignore ``figsize``). If None, we create our
            own figure to hold it
        title : str, list, or None, optional
            Titles to use. If list or None, this does nothing to it. If
            a str, we turn it into a list with ``(n_rows*n_cols)``
            entries, all identical and the same as the user-pecified
            title
        batch_idx : int, optional
            Which index to take from the batch dimension (the first one)
        data : torch.Tensor, np.array, dict or None, optional
            The data to plot. If None, we use
            ``self.representation``. Else, should look like
            ``self.representation``, with the exact same structure, or
            the structure returned by ``self.forward`` (e.g., as
            returned by ``metamer.representation_ratio()`` or another
            instance of this class).

        Returns
        -------
        fig : matplotlib.figure.Figure
            The figure containing our subplots
        gs : matplotlib.gridspec.GridSpec
            The GridSpec object to use for creating subplots. You should
            use it with ``fig`` to add subplots by indexing into it,
            like so: ``fig.add_subplot(gs[0, 1])``
        data : np.array
            The output of self._representation_for_plotting(batch_idx, data)
        title : list or None
            If title was None or a list, we did nothing to it. If it was
            a str, we made sure its length is (n_rows * n_cols)

        """
        if ax is None:
            # we add 2 to order because we're adding one to get the
            # number of orientations and then another one to add an
            # extra column for the mean luminance plot
            fig = plt.figure(figsize=figsize)
            gs = mpl.gridspec.GridSpec(n_rows, n_cols, fig)
        else:
            warnings.warn("ax is not None, so we're ignoring figsize...")
            # want to make sure the axis we're taking over is basically invisible.
            ax = clean_up_axes(ax, False, ['top', 'right', 'bottom', 'left'], ['x', 'y'])
            gs = ax.get_subplotspec().subgridspec(n_rows, n_cols)
            fig = ax.figure
        data = self._representation_for_plotting(batch_idx, data)
        if isinstance(title, str):
            # then this is a single str, so we'll make it the same on
            # every subplot
            title = (n_rows * n_cols) * [title]
        return fig, gs, data, title

    def plot_representation(self, figsize=(25, 15), ylim=None, ax=None, title=None, batch_idx=0,
                            data=None):
        r"""plot the representation of the V1 model

        Since our PrimaryVisualCortex model has more statistics than the
        RetinalGanglionCell model, this is a much more complicated
        plot. We end up creating a grid, showing each band and scale
        separately, and then a separate plot, off to the side, for the
        mean pixel intensity.

        Despite this complication, we can still take an ``ax`` argument
        to plot on some portion of a figure. We make use of matplotlib's
        powerful ``GridSpec`` to arrange things to our liking.

        Each plot has a small break in the data to show where we've
        moved out to the next eccentricity ring.

        Note that this looks better when it's wider than it is tall
        (like the default figsize suggests)

        Parameters
        ----------
        figsize : tuple, optional
            The size of the figure to create (ignored if ``ax`` is not
            None)
        ylim : tuple or None, optional
            If not None, the y-limits to use for this plot. If None, we
            use the default, slightly adjusted so that the minimum is 0
        ax : matplotlib.pyplot.axis or None, optional
            If not None, the axis to plot this representation on (in
            which case we ignore ``figsize``). If None, we create our
            own figure to hold it
        title : str, list, or None, optional
            Titles to use. If a list of strings, must be the same length
            as ``data`` (or, if ``data`` is None, of
            ``self.representation``), and each value will be put above
            the subplots. If a str, the same title will be put above
            each subplot. If None, we use the default choice, which
            specifies the scale and orientation of each plot (and the
            mean intensity). If it includes a '|' (pipe), then we'll
            append the default to the other side of the pipe.
        batch_idx : int, optional Which
            index to take from the batch dimension (the first one)
        data : torch.Tensor, np.array, dict or None, optional
            The data to plot. If None, we use
            ``self.representation``. Else, should look like
            ``self.representation``, with the exact same structure, or
            the structure returned by ``self.forward`` (e.g., as
            returned by ``metamer.representation_ratio()`` or another
            instance of this class).

        Returns
        -------
        fig : matplotlib.figure.Figure
            The figure containing the plot
        axes : list
            A list of axes that contain the plots we've created

        """
        # order is number of orientations - 1 and we want to have
        # columns equal to number of orientations + 1
        fig, gs, data, title_list = self._plot_helper(2*self.num_scales, 2*(self.order+2), figsize,
                                                      ax, title, batch_idx, data)
        axes = []
        for i, (k, v) in enumerate(data.items()):
            if isinstance(k, tuple):
                t = self._get_title(title_list, i, "scale %02d, band%02d" % k)
                ax = fig.add_subplot(gs[2*k[0]:2*(k[0]+1), 2*k[1]:2*(k[1]+1)])
                ax = clean_stem_plot(v, ax, t, ylim)
                axes.append(ax)
            else:
                t = self._get_title(title_list, -1, "mean pixel intensity")
                ax = fig.add_subplot(gs[self.num_scales-1:self.num_scales+1, 2*(self.order+1):])
                ax = clean_stem_plot(v, ax, t, ylim)
                axes.append(ax)
        return fig, axes

    def plot_representation_image(self, figsize=(27, 5), ax=None, title=None, batch_idx=0,
                                  data=None, vrange='auto1'):
        r"""Plot representation as an image, using the weights from PoolingWindows

        Our representation is composed of pooled energy at several
        different scales and orientations, plus the pooled mean pixel
        intensity. In order to visualize these as images, we take each
        statistic, multiply it by the pooling windows, then sum across
        windows, as in
        ``RetinalGanglionCells.plot_representation_image``. We also sum
        across orientations at the same scale, so that we end up with an
        image for each scale (each will be a different size), plus one
        for mean pixel intensity, which we attempt to zoom so that they
        are all shown at approximately the same size.

        Similar to ``self.plot_representation``, you can set ``data`` to
        visualize something else. As in that function, ``data`` must
        have the same structure as ``self.representation`` (i.e., a
        dictionary of 3d tensors/arrays) or as the value returned by
        ``self.forward()`` (i.e., a large 3d tensor/array). For example,
        you can view metamer synthesis error by setting
        ``data=metamer.representation_ratio()`` (then you'd probably
        want to set ``vrange='auto0'`` in order to change the colormap
        to a diverging one cenetered at 0).

        Parameters
        ----------
        figsize : tuple, optional
            The size of the figure to create (ignored if ``ax`` is not
            None)
        ax : matplotlib.pyplot.axis or None, optional
            If not None, the axis to plot this representation on (in
            which case we ignore ``figsize``). If None, we create our
            own figure to hold it
        title : str, list, or None, optional
            Titles to use. If a list of strings, must be the same length
            as ``data`` (or, if ``data`` is None, of
            ``self.representation``), and each value will be put above
            the subplots. If a str, the same title will be put above
            each subplot. If None, we use the default choice, which
            specifies the scale and orientation of each plot (and the
            mean intensity). If it includes a '|' (pipe), then we'll
            append the default to the other side of the pipe.
        batch_idx : int, optional Which
            index to take from the batch dimension (the first one)
        data : torch.Tensor, np.array, dict or None, optional
            The data to plot. If None, we use
            ``self.representation``. Else, should look like
            ``self.representation``, with the exact same structure, or
            the structure returned by ``self.forward`` (e.g., as
            returned by ``metamer.representation_ratio()`` or another
            instance of this class).

        Returns
        -------
        fig : matplotlib.figure.Figure
            The figure containing the plot
        axes : list
            A list of axes that contain the plots we've created

        """
        fig, gs, data, title_list = self._plot_helper(1, self.num_scales+1, figsize, ax, title,
                                                      batch_idx, data)
        titles = []
        axes = []
        imgs = []
        for i in range(self.num_scales):
            titles.append(self._get_title(title_list, i, "scale %02d" % i))
            windows = self.PoolingWindows.windows[i]
            img = np.zeros(windows.shape[1:])
            for j in range(self.order+1):
                d = torch.Tensor(data[(i, j)]).to(windows.device)
                d = torch.einsum('w,wkl->wkl', [d, windows])
                img += to_numpy(d).sum(0)
            ax = fig.add_subplot(gs[i])
            ax = clean_up_axes(ax, False, ['top', 'right', 'bottom', 'left'], ['x', 'y'])
            imgs.append(img)
            axes.append(ax)
        ax = fig.add_subplot(gs[-1])
        ax = clean_up_axes(ax, False, ['top', 'right', 'bottom', 'left'], ['x', 'y'])
        axes.append(ax)
        titles.append(self._get_title(title_list, -1, "mean pixel intensity"))
        d = torch.Tensor(data['mean_luminance']).to(self.PoolingWindows.windows[0].device,
                                                    self.PoolingWindows.windows[0].dtype)
        d = torch.einsum('w,wkl->wkl', [d, self.PoolingWindows.windows[0]])
        imgs.append(to_numpy(d).sum(0))
        vrange, cmap = pt.tools.display.colormap_range(imgs, vrange)
        for ax, img, t, vr in zip(axes, imgs, titles, vrange):
            zoom = round(self.PoolingWindows.windows[0].shape[1] / img.shape[0])
            pt.imshow(img, ax=ax, vrange=vr, cmap=cmap, title=t, zoom=zoom)
        return fig, axes<|MERGE_RESOLUTION|>--- conflicted
+++ resolved
@@ -879,14 +879,10 @@
         """
         ax, data, title = self._plot_helper(figsize, ax, title, batch_idx, data)
         ax = clean_up_axes(ax, False, ['top', 'right', 'bottom', 'left'], ['x', 'y'])
-        data = torch.Tensor(data).to(self.PoolingWindows.windows[0].device)
+        data = torch.Tensor(data).to(self.PoolingWindows.windows[0].device,
+                                     self.PoolingWindows.windows[0].dtype)
         # for some reason, np.einsum fails on this but torch.einsum
         # doesn't...
-<<<<<<< HEAD
-        data = torch.Tensor(data).to(self.PoolingWindows.windows[0].device,
-                                     self.PoolingWindows.windows[0].dtype)
-=======
->>>>>>> bbbe828a
         data = torch.einsum('w,wkl->wkl', [data, self.PoolingWindows.windows[0]])
         pt.imshow(to_numpy(data).sum(0), vrange=vrange, ax=ax, title=title)
         return ax.figure, [ax]
