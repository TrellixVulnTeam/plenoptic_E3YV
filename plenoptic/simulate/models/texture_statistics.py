--- conflicted
+++ resolved
@@ -40,11 +40,7 @@
     http://www.cns.nyu.edu/~eero/ABSTRACTS/portilla99-abstract.html
     http://www.cns.nyu.edu/~lcv/texture/
 
-<<<<<<< HEAD
-    TODO
-=======
     TODO: finalize texture statistics
->>>>>>> 298ac0f4
     ----
     = [ ] Operate on Steerable Pyramid coefficients in dictionaries not lists.
 
@@ -88,10 +84,6 @@
 
         # STATISTIC: statg0 or the pixel statistics
         statg0 = torch.stack((mean0, var0, skew0, kurt0, mn0, mx0)).view(6, 1)
-<<<<<<< HEAD
-
-=======
->>>>>>> 298ac0f4
 
         # get pyramid coefficients
         pyr0 = self.pyr.forward(image)
@@ -100,10 +92,6 @@
         nbands = len(pyr0)
         pyr0[-1] = (pyr0[-1])-torch.mean((pyr0[-1]))
 
-<<<<<<< HEAD
-
-=======
->>>>>>> 298ac0f4
         apyr0 = []
         rpyr0 = []
         for bb in range(0, nbands):
@@ -158,10 +146,6 @@
                 # Find the auto-correlation of the magnitude band
                 ace[la-le:la+le+1, la-le:la+le+1, n_scales, nor], vari = self.compute_autocorr(ch)
 
-<<<<<<< HEAD
-
-=======
->>>>>>> 298ac0f4
             ch = self.pyr.unoriented_bands[n_scales].squeeze()
 
             # Find auto-correlation of the unoriented band
@@ -330,11 +314,7 @@
 
     def compute_autocorr(self,ch):
 
-<<<<<<< HEAD
-        Sch = torch.min(torch.tensor(ch.shape[-2:]))
-=======
         Sch = torch.min(torch.tensor(ch.shape[-2:])).to(float)
->>>>>>> 298ac0f4
 
         la = int(np.floor([(self.Na-1)/2]))
         le = int(np.min((Sch/2-1,la)))
