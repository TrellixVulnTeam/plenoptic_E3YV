--- conflicted
+++ resolved
@@ -1,10 +1 @@
-<<<<<<< HEAD
-from .frontend import FrontEnd
-from .texture_statistics import Texture_Statistics
-from .spectral import Spectral
-from .cross_spectral import CrossSpectral
-from .ventral_stream import PooledVentralStream, PooledV1, PooledRGC
-# from .polar_pyramid import Polar_Pyramid
-=======
-from .frontend import FrontEnd
->>>>>>> a0e50573
+from .frontend import FrontEnd