# necessary to avoid issues with animate:
# https://github.com/matplotlib/matplotlib/issues/10287/
import matplotlib as mpl
# use the html backend, so we don't need to have ffmpeg
mpl.rcParams['animation.writer'] = 'html'
mpl.use('agg')
import pytest
import matplotlib.pyplot as plt
import plenoptic as po
import torch
import os.path as op
from conftest import DEVICE, DATA_DIR, get_model
import numpy as np

class TestMAD(object):

    @pytest.mark.parametrize('target', ['min', 'max'])
    @pytest.mark.parametrize('model_order', ['mse-nlpd', 'nlpd-mse'])
    @pytest.mark.parametrize('store_progress', [False, True, 2])
    def test_basic(self, curie_img, target, model_order, store_progress):
        if model_order == 'mse-nlpd':
            model = po.metric.mse
            model2 = lambda *args: 1 - po.metric.ssim(*args)
        elif model_order == 'nlpd-mse':
            model = lambda *args: 1 - po.metric.ssim(*args)
            model2 = po.metric.mse
        mad = po.synth.MADCompetition(curie_img, model, model2, target)
        mad.synthesize(max_iter=5, store_progress=store_progress)
        if store_progress:
            mad.synthesize(max_iter=5, store_progress=store_progress)
           
    @pytest.mark.parametrize('fail', [False, 'img', 'model1', 'model2', 'target'])
    def test_save_load(self, curie_img, fail, tmp_path):
        # for ease of use
        model = po.metric.mse
        # MAD requires metrics are *dis*-similarity metrics, so that they
        # return 0 if two images are identical (SSIM normally returns 1)
        model2 = lambda *args: 1-po.metric.ssim(*args)
        target = 'min'
        mad = po.synth.MADCompetition(curie_img, model, model2, target)
        mad.synthesize(max_iter=4, store_progress=True)
        mad.save(op.join(tmp_path, 'test_mad_save_load.pt'))
        # when the model is a function, the loss_function is ignored and thus
        # we won't actually fail to load here (we check against the specific
        # callable because we've overwritten the model input arg)
        if fail:
            if fail == 'img':
                curie_img = torch.rand_like(curie_img)
            elif fail == 'model1':
                model = lambda *args: 2*(1 - po.metric.ssim(*args))
            elif fail == 'model2':
                model2 = po.metric.mse
            elif fail == 'target':
                target = 'max'
            mad_copy = po.synth.MADCompetition(curie_img, model, model2, target)
            with pytest.raises(Exception):
                mad_copy.load(op.join(tmp_path, "test_mad_save_load.pt"),
                              map_location=DEVICE)
        else:
            mad_copy = po.synth.MADCompetition(curie_img, model, model2, target)
            mad_copy.load(op.join(tmp_path, "test_mad_save_load.pt"), map_location=DEVICE)
<<<<<<< HEAD
            if mad.synthesis_target != mad_copy.synthesis_target:
                raise Exception("Something went wrong with saving and loading! synthesis_"
                                "target not the same!")
            for k in mad_copy._attrs_all:
                orig = getattr(mad, k+"_all")
                saved = getattr(mad_copy, k+"_all")
                for ki, v in orig.items():
                    eql = False
                    try:
                        if v == saved[ki]:
                            eql = True
                    except RuntimeError:
                        # then it's a tensor
                        if v.allclose(saved[ki], rtol=1E-2):
                            eql = True
                    if not eql:
                        raise Exception(f"Something went wrong with saving and loading! {k, ki} not the same!")
                eql = False
                try:
                    if saved[mad.synthesis_target] == getattr(mad_copy, k):
                        eql = True
                except RuntimeError:
                    # then it's a tensor
                    if saved[mad.synthesis_target].allclose(getattr(mad_copy, k), rtol=1E-2):
                        eql = True
                if not eql:
                    raise Exception(f"Something went wrong with saving and loading! {k} and its _all"
                                    "version not properly synced")
            # check these attributes all saved correctly
            for k in ['base_signal', 'saved_representation_1', 'saved_signal',
                      'synthesized_representation_1', 'synthesized_signal', 'base_representation_1',
                      'saved_representation_2', 'synthesized_representation_2', 'base_representation_2']:
                if not getattr(mad, k).allclose(getattr(mad_copy, k), rtol=1E-2):
                    raise Exception("Something went wrong with saving and loading! %s not the same"
                                    % k)
            assert not isinstance(mad_copy.synthesized_representation, torch.nn.Parameter), "synthesized_rep shouldn't be a parameter!"
            # check loss functions correctly saved
            mad_loss = mad.loss_function_1(mad.synthesized_representation_1, mad.base_representation_1,
                                           mad.synthesized_signal, mad.base_signal)
            mad_copy_loss = mad_copy.loss_function_1(mad_copy.synthesized_representation_1,
                                                     mad_copy.base_representation_1,
                                                     mad_copy.synthesized_signal, mad_copy.base_signal)
            if not torch.allclose(mad_loss, mad_copy_loss, rtol=1E-2):
                raise Exception(f"Loss function 1 not properly saved! Before saving was {mad_loss}, "
                                f"after loading was {mad_copy_loss}")
            mad_loss = mad.loss_function_2(mad.synthesized_representation_2, mad.base_representation_2,
                                           mad.synthesized_signal, mad.base_signal)
            mad_copy_loss = mad_copy.loss_function_2(mad_copy.synthesized_representation_2,
                                                     mad_copy.base_representation_2,
                                                     mad_copy.synthesized_signal, mad_copy.base_signal)

            if not torch.allclose(mad_loss, mad_copy_loss, rtol=1E-2):
                raise Exception(f"Loss function 2 not properly saved! Before saving was {mad_loss}, "
                                f"after loading was {mad_copy_loss}")
=======
>>>>>>> d1cfe704
            # check that can resume
            mad_copy.synthesize(max_iter=5, store_progress=True)

    @pytest.mark.parametrize('optimizer', ['Adam', None, 'Scheduler'])
    def test_optimizer_opts(self, curie_img, optimizer):
        mad = po.synth.MADCompetition(curie_img, po.metric.mse, lambda *args:
                                      1-po.metric.ssim(*args), 'min')
        scheduler = None
        if optimizer == 'Adam' or optimizer == 'Scheduler':
            optimizer = torch.optim.Adam([mad.synthesized_signal])
            if optimizer == 'Scheduler':
                scheduler = torch.optim.lr_scheduler.ReduceLROnPlateau(optimizer)
        mad.synthesize(max_iter=5, optimizer=optimizer, scheduler=scheduler)

    @pytest.mark.parametrize('model', ['ssim', 'class'])
    def test_require_metric(self, curie_img, model):
        # test that we fail if we get a model or a function that's not a metric
        # (i.e., doesn't return 0 on identical images)
        if model == 'ssim':
            model = po.metric.ssim
        elif model == 'class':
            model = po.simul.OnOff((8, 8))
        with pytest.raises(Exception):
            po.synth.MADCompetition(curie_img, po.metric.mse)<|MERGE_RESOLUTION|>--- conflicted
+++ resolved
@@ -59,63 +59,6 @@
         else:
             mad_copy = po.synth.MADCompetition(curie_img, model, model2, target)
             mad_copy.load(op.join(tmp_path, "test_mad_save_load.pt"), map_location=DEVICE)
-<<<<<<< HEAD
-            if mad.synthesis_target != mad_copy.synthesis_target:
-                raise Exception("Something went wrong with saving and loading! synthesis_"
-                                "target not the same!")
-            for k in mad_copy._attrs_all:
-                orig = getattr(mad, k+"_all")
-                saved = getattr(mad_copy, k+"_all")
-                for ki, v in orig.items():
-                    eql = False
-                    try:
-                        if v == saved[ki]:
-                            eql = True
-                    except RuntimeError:
-                        # then it's a tensor
-                        if v.allclose(saved[ki], rtol=1E-2):
-                            eql = True
-                    if not eql:
-                        raise Exception(f"Something went wrong with saving and loading! {k, ki} not the same!")
-                eql = False
-                try:
-                    if saved[mad.synthesis_target] == getattr(mad_copy, k):
-                        eql = True
-                except RuntimeError:
-                    # then it's a tensor
-                    if saved[mad.synthesis_target].allclose(getattr(mad_copy, k), rtol=1E-2):
-                        eql = True
-                if not eql:
-                    raise Exception(f"Something went wrong with saving and loading! {k} and its _all"
-                                    "version not properly synced")
-            # check these attributes all saved correctly
-            for k in ['base_signal', 'saved_representation_1', 'saved_signal',
-                      'synthesized_representation_1', 'synthesized_signal', 'base_representation_1',
-                      'saved_representation_2', 'synthesized_representation_2', 'base_representation_2']:
-                if not getattr(mad, k).allclose(getattr(mad_copy, k), rtol=1E-2):
-                    raise Exception("Something went wrong with saving and loading! %s not the same"
-                                    % k)
-            assert not isinstance(mad_copy.synthesized_representation, torch.nn.Parameter), "synthesized_rep shouldn't be a parameter!"
-            # check loss functions correctly saved
-            mad_loss = mad.loss_function_1(mad.synthesized_representation_1, mad.base_representation_1,
-                                           mad.synthesized_signal, mad.base_signal)
-            mad_copy_loss = mad_copy.loss_function_1(mad_copy.synthesized_representation_1,
-                                                     mad_copy.base_representation_1,
-                                                     mad_copy.synthesized_signal, mad_copy.base_signal)
-            if not torch.allclose(mad_loss, mad_copy_loss, rtol=1E-2):
-                raise Exception(f"Loss function 1 not properly saved! Before saving was {mad_loss}, "
-                                f"after loading was {mad_copy_loss}")
-            mad_loss = mad.loss_function_2(mad.synthesized_representation_2, mad.base_representation_2,
-                                           mad.synthesized_signal, mad.base_signal)
-            mad_copy_loss = mad_copy.loss_function_2(mad_copy.synthesized_representation_2,
-                                                     mad_copy.base_representation_2,
-                                                     mad_copy.synthesized_signal, mad_copy.base_signal)
-
-            if not torch.allclose(mad_loss, mad_copy_loss, rtol=1E-2):
-                raise Exception(f"Loss function 2 not properly saved! Before saving was {mad_loss}, "
-                                f"after loading was {mad_copy_loss}")
-=======
->>>>>>> d1cfe704
             # check that can resume
             mad_copy.synthesize(max_iter=5, store_progress=True)
 
