import pytest
import requests
import math
import tqdm
import tarfile
import os
import os.path as op
import scipy.io as sio
import torch
import numpy as np
import plenoptic as po
from conftest import DATA_DIR, DEVICE


# If you add anything here, remember to update the docstring in osf_download!
OSF_URL = {'plenoptic-test-files.tar.gz': 'q9kn8', 'ssim_images.tar.gz': 'j65tw',
           'ssim_analysis.mat': 'ndtc7', 'msssim_images.tar.gz': '5fuba', 'MAD_results.tar.gz': 'jwcsr', 
           'portilla_simoncelli_matlab_test_vectors.tar.gz':'qtn5y',
           'portilla_simoncelli_test_vectors.tar.gz': '8r2gq',
           # synthesis gives different outputs on GPU vs CPU, so we have
           # separate versions to test against
           'portilla_simoncelli_synthesize.npz': 'a7p9r',
           'portilla_simoncelli_synthesize_gpu.npz': 'tn4y8',
           'portilla_simoncelli_scales.npz': 'xhwv3'}


def osf_download(filename):
    r"""Download file from plenoptic OSF page.

    From the OSF project at https://osf.io/ts37w/.

    Downloads the specified file to `plenoptic/data`, extracts and deletes the
    the .tar.gz file (if applicable), and returns the path.

    Parameters
    ----------
    filename : {'plenoptic-test-files.tar.gz', 'ssim_images.tar.gz',
                'ssim_analysis.mat', 'msssim_images.tar.gz',
                'MAD_results.tar.gz',
                'portilla_simoncelli_matlab_test_vectors.tar.gz',
                'portilla_simoncelli_test_vectors.tar.gz',
                'portilla_simoncelli_synthesize.npz'}
        Which file to download.

    Returns
    -------
    path : str
        The path to the downloaded directory or file.

    """
    path = op.join(op.dirname(op.realpath(__file__)), '..', 'data', filename)
    if not op.exists(path.replace('.tar.gz', '')):
        print(f"{filename} not found, downloading now...")
        # Streaming, so we can iterate over the response.
        r = requests.get(f"https://osf.io/{OSF_URL[filename]}/download",
                         stream=True)

        # Total size in bytes.
        total_size = int(r.headers.get('content-length', 0))
        block_size = 1024*1024
        wrote = 0
        with open(path, 'wb') as f:
            for data in tqdm.tqdm(r.iter_content(block_size), unit='MB',
                                  unit_scale=True,
                                  total=math.ceil(total_size//block_size)):
                wrote += len(data)
                f.write(data)
        if total_size != 0 and wrote != total_size:
            raise Exception(f"Error downloading {filename}!")
        if filename.endswith('.tar.gz'):
            with tarfile.open(path) as f:
                f.extractall(op.dirname(path))
            os.remove(path)
        print("DONE")
    return path.replace('.tar.gz', '')


@pytest.fixture()
def test_files_dir():
    return osf_download('plenoptic-test-files.tar.gz')


def test_find_files(test_files_dir):
    assert op.exists(op.join(test_files_dir, 'buildSCFpyr0.mat'))


@pytest.fixture()
def ssim_images():
    return osf_download('ssim_images.tar.gz')


@pytest.fixture()
def msssim_images():
    return osf_download('msssim_images.tar.gz')


@pytest.fixture()
def ssim_analysis():
    ssim_analysis = osf_download('ssim_analysis.mat')
    return sio.loadmat(ssim_analysis, squeeze_me=True)


@pytest.mark.parametrize('paths', [DATA_DIR, op.join(DATA_DIR, '256/einstein.png'),
                                   op.join(DATA_DIR, '256'),
                                   [op.join(DATA_DIR, '256/einstein.png'),
                                    op.join(DATA_DIR, '256/curie.pgm')]])
@pytest.mark.parametrize('as_gray', [True, False])
def test_load_images(paths, as_gray):
    if paths == DATA_DIR:
        # there are images of different sizes in here, which means we should raise
        # an Exception
        with pytest.raises(Exception):
            images = po.tools.data.load_images(paths, as_gray)
    else:
        images = po.tools.data.load_images(paths, as_gray)
        assert images.ndimension() == 4, "load_images did not return a 4d tensor!"


class TestPerceptualMetrics(object):

    @pytest.mark.parametrize('weighted', [True, False])
    def test_ssim(self, einstein_img, curie_img, weighted):
        curie_img.requires_grad_()
        assert po.metric.ssim(einstein_img, curie_img, weighted=weighted).requires_grad
        curie_img.requires_grad_(False)

    def test_msssim(self, einstein_img, curie_img):
        curie_img.requires_grad_()
        assert po.metric.ms_ssim(einstein_img, curie_img).requires_grad

    @pytest.mark.parametrize('func_name', ['noise', 'mse', 'ssim', 'ms-ssim', 'nlpd'])
    @pytest.mark.parametrize('size_A', [1, 3])
    @pytest.mark.parametrize('size_B', [1, 2, 3])
    def test_batch_handling(self, einstein_img, curie_img, func_name, size_A, size_B):
        if func_name == 'noise':
            func = po.tools.add_noise
            A = einstein_img.repeat(size_A, 1, 1, 1)
            B = size_B * [4]
        else:
            if func_name == 'mse':
                func = po.metric.mse
            elif func_name == 'ssim':
                func = po.metric.ssim
            elif func_name == 'ms-ssim':
                func = po.metric.ms_ssim
            elif func_name == 'nlpd':
                func = po.metric.nlpd
            A = einstein_img.repeat(size_A, 1, 1, 1)
            B = curie_img.repeat(size_B, 1, 1, 1)
        if size_A != size_B and size_A != 1 and size_B != 1:
            with pytest.raises(Exception):
                func(A, B)
        else:
            if size_A > size_B:
                tgt_size = size_A
            else:
                tgt_size = size_B
            assert func(A, B).shape[0] == tgt_size

    @pytest.mark.parametrize('mode', ['many-to-one', 'one-to-many'])
    def test_noise_independence(self, einstein_img, mode):
        # this makes sure that we are drawing the noise independently in the
        # two cases here
        if mode == 'many-to-one':
            einstein_img = einstein_img.repeat(2, 1, 1, 1)
            noise_lvl = 1
        elif mode == 'one-to-many':
            noise_lvl = [1, 1]
        noisy = po.tools.add_noise(einstein_img, noise_lvl)
        assert not torch.equal(*noisy)

    @pytest.mark.parametrize('noise_lvl', [[1], [128], [2, 4], [2, 4, 8], [0]])
    @pytest.mark.parametrize('noise_as_tensor', [True, False])
    def test_add_noise(self, einstein_img, noise_lvl, noise_as_tensor):
        if noise_as_tensor:
            noise_lvl = torch.tensor(noise_lvl, dtype=torch.float32, device=DEVICE).unsqueeze(1)
        noisy = po.tools.add_noise(einstein_img, noise_lvl).to(DEVICE)
        if not noise_as_tensor:
            # always needs to be a tensor to properly check with allclose
            noise_lvl = torch.tensor(noise_lvl, dtype=torch.float32, device=DEVICE).unsqueeze(1)
        assert torch.allclose(po.metric.mse(einstein_img, noisy), noise_lvl)

    @pytest.fixture
    def ssim_base_img(self, ssim_images, ssim_analysis):
        return po.load_images(op.join(ssim_images, ssim_analysis['base_img'])).to(DEVICE)

    @pytest.mark.parametrize('weighted', [True, False])
    @pytest.mark.parametrize('other_img', np.arange(1, 11))
    def test_ssim_analysis(self, weighted, other_img, ssim_images,
                           ssim_analysis, ssim_base_img):
        mat_type = {True: 'weighted', False: 'standard'}[weighted]
        other = po.load_images(op.join(ssim_images, f"samp{other_img}.tif")).to(DEVICE)
        # dynamic range is 1 for these images, because po.load_images
        # automatically re-ranges them. They were comptued with
        # dynamic_range=255 in MATLAB, and by correctly setting this value,
        # that should be corrected for
        plen_val = po.metric.ssim(ssim_base_img, other, weighted)
        mat_val = torch.tensor(ssim_analysis[mat_type][f'samp{other_img}'].astype(np.float32), device=DEVICE)
        # float32 precision is ~1e-6 (see `np.finfo(np.float32)`), and the
        # errors increase through multiplication and other operations.
        print(plen_val-mat_val, plen_val, mat_val)
        assert torch.allclose(plen_val, mat_val.view_as(plen_val), atol=1e-5)

    def test_msssim_analysis(self, msssim_images):
        # True values are defined by https://ece.uwaterloo.ca/~z70wang/research/iwssim/msssim.zip
        true_values = torch.tensor([1.0000000, 0.9112161, 0.7699084, 0.8785111, 0.9488805], device=DEVICE)
        computed_values = torch.zeros_like(true_values)
        base_img = po.load_images(op.join(msssim_images, "samp0.tiff")).to(DEVICE)
        for i in range(len(true_values)):
            other_img = po.load_images(op.join(msssim_images, f"samp{i}.tiff")).to(DEVICE)
            computed_values[i] = po.metric.ms_ssim(base_img, other_img)
        assert torch.allclose(true_values, computed_values)

    def test_nlpd(self, einstein_img, curie_img):
        curie_img.requires_grad_()
        assert po.metric.nlpd(einstein_img, curie_img).requires_grad
        curie_img.requires_grad_(False)  # return to previous state for pytest fixtures

    def test_nspd(self, einstein_img, curie_img):
        curie_img.requires_grad_()
        assert po.metric.nspd(einstein_img, curie_img).requires_grad
        curie_img.requires_grad_(False)

<<<<<<< HEAD
=======
    def test_nspd2(self, einstein_img, curie_img):
        curie_img.requires_grad_()
        assert po.metric.nspd(einstein_img, curie_img, O=3, S=5, complex=True).requires_grad
        curie_img.requires_grad_(False)

    def test_nspd3(self, einstein_img, curie_img):
        curie_img.requires_grad_()
        assert po.metric.nspd(einstein_img, curie_img, O=1, S=5, complex=False).requires_grad
        curie_img.requires_grad_(False)

>>>>>>> 262ec06c
    @pytest.mark.parametrize('model', ['frontend.OnOff'], indirect=True)
    def test_model_metric(self, einstein_img, curie_img, model):
        curie_img.requires_grad_()
        assert po.metric.model_metric(einstein_img, curie_img, model).requires_grad
        curie_img.requires_grad_(False)<|MERGE_RESOLUTION|>--- conflicted
+++ resolved
@@ -14,8 +14,8 @@
 
 # If you add anything here, remember to update the docstring in osf_download!
 OSF_URL = {'plenoptic-test-files.tar.gz': 'q9kn8', 'ssim_images.tar.gz': 'j65tw',
-           'ssim_analysis.mat': 'ndtc7', 'msssim_images.tar.gz': '5fuba', 'MAD_results.tar.gz': 'jwcsr', 
-           'portilla_simoncelli_matlab_test_vectors.tar.gz':'qtn5y',
+           'ssim_analysis.mat': 'ndtc7', 'msssim_images.tar.gz': '5fuba', 'MAD_results.tar.gz': 'jwcsr',
+           'portilla_simoncelli_matlab_test_vectors.tar.gz': 'qtn5y',
            'portilla_simoncelli_test_vectors.tar.gz': '8r2gq',
            # synthesis gives different outputs on GPU vs CPU, so we have
            # separate versions to test against
@@ -221,8 +221,6 @@
         assert po.metric.nspd(einstein_img, curie_img).requires_grad
         curie_img.requires_grad_(False)
 
-<<<<<<< HEAD
-=======
     def test_nspd2(self, einstein_img, curie_img):
         curie_img.requires_grad_()
         assert po.metric.nspd(einstein_img, curie_img, O=3, S=5, complex=True).requires_grad
@@ -233,7 +231,6 @@
         assert po.metric.nspd(einstein_img, curie_img, O=1, S=5, complex=False).requires_grad
         curie_img.requires_grad_(False)
 
->>>>>>> 262ec06c
     @pytest.mark.parametrize('model', ['frontend.OnOff'], indirect=True)
     def test_model_metric(self, einstein_img, curie_img, model):
         curie_img.requires_grad_()
