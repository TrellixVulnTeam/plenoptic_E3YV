--- conflicted
+++ resolved
@@ -337,22 +337,11 @@
     @pytest.mark.parametrize('transition_region_width', [.5, 1])
     def test_PoolingWindows_cosine(self, num_scales, transition_region_width):
         im = plt.imread(op.join(DATA_DIR, 'nuts.pgm'))
-<<<<<<< HEAD
-        im = torch.tensor(im, dtype=DTYPE, device=DEVICE).unsqueeze(0).unsqueeze(0)
-        pw = po.simul.pooling.PoolingWindows(.5, im.shape[2:])
-        pw = pw.to(DEVICE)
-        pw(im)
-        pw = po.simul.pooling.PoolingWindows(.5, im.shape[2:], num_scales=3)
-        pw = pw.to(DEVICE)
-        pw(im)
-        pw = po.simul.pooling.PoolingWindows(.5, im.shape[2:], transition_region_width=1)
-        pw = pw.to(DEVICE)
-=======
-        im = torch.tensor(im, dtype=dtype, device=device).unsqueeze(0).unsqueeze(0)
+        im = torch.tensor(im, dtype=DTYPE, device=DEVICE).unsqueeze(0).unsqueeze(0)
         pw = po.simul.pooling.PoolingWindows(.5, im.shape[2:], num_scales=num_scales,
                                              transition_region_width=transition_region_width,
                                              window_type='cosine',)
-        pw = pw.to(device)
+        pw = pw.to(DEVICE)
         pw(im)
         with pytest.raises(Exception):
             po.simul.PoolingWindows(.2, (64, 64), .5)
@@ -360,11 +349,10 @@
     @pytest.mark.parametrize('num_scales', [1, 3])
     def test_PoolingWindows(self, num_scales):
         im = plt.imread(op.join(DATA_DIR, 'nuts.pgm'))
-        im = torch.tensor(im, dtype=dtype, device=device).unsqueeze(0).unsqueeze(0)
+        im = torch.tensor(im, dtype=DTYPE, device=DEVICE).unsqueeze(0).unsqueeze(0)
         pw = po.simul.pooling.PoolingWindows(.5, im.shape[2:], num_scales=num_scales,
                                              window_type='gaussian', std_dev=1)
-        pw = pw.to(device)
->>>>>>> fd3b4f39
+        pw = pw.to(DEVICE)
         pw(im)
         # we only support std_dev=1
         with pytest.raises(Exception):
@@ -587,16 +575,6 @@
         pw(frontend(im))
         po.tools.display.plot_representation(data=pw(frontend(im)))
 
-<<<<<<< HEAD
-    def test_frontend_eigendistortion(self):
-        im = plt.imread(op.join(DATA_DIR, 'einstein.png'))[:,:,0]
-        im = torch.tensor(im, dtype=DTYPE, device=DEVICE, requires_grad=True).unsqueeze(0).unsqueeze(0)
-        frontend = po.simul.Front_End()
-        edist = po.synth.Eigendistortion(im, frontend)
-        edist.synthesize(jac=False, n_steps=5)
-
-=======
->>>>>>> fd3b4f39
     def test_v1(self):
         im = plt.imread(op.join(DATA_DIR, 'nuts.pgm'))
         im = torch.tensor(im, dtype=DTYPE, device=DEVICE).unsqueeze(0).unsqueeze(0)
@@ -711,11 +689,7 @@
 
     def test_v1_metamer(self):
         im = plt.imread(op.join(DATA_DIR, 'nuts.pgm'))
-<<<<<<< HEAD
-        im = torch.tensor(im, dtype=DTYPE, device=DEVICE).unsqueeze(0).unsqueeze(0)
-=======
-        im = torch.tensor(im/255, dtype=dtype, device=device).unsqueeze(0).unsqueeze(0)
->>>>>>> fd3b4f39
+        im = torch.tensor(im/255, dtype=DTYPE, device=DEVICE).unsqueeze(0).unsqueeze(0)
         v1 = po.simul.PrimaryVisualCortex(.5, im.shape[2:])
         v1 = v1.to(DEVICE)
         metamer = po.synth.Metamer(im, v1)
@@ -723,7 +697,7 @@
 
     def test_cone_nonlinear(self):
         im = plt.imread(op.join(DATA_DIR, 'nuts.pgm'))
-        im = torch.tensor(im, dtype=dtype, device=device).unsqueeze(0).unsqueeze(0)
+        im = torch.tensor(im, dtype=DTYPE, device=DEVICE).unsqueeze(0).unsqueeze(0)
         v1_lin = po.simul.PrimaryVisualCortex(1, im.shape[2:], cone_power=1)
         v1 = po.simul.PrimaryVisualCortex(1, im.shape[2:], cone_power=1/3)
         rgc_lin = po.simul.RetinalGanglionCells(1, im.shape[2:], cone_power=1)
@@ -766,11 +740,7 @@
     def test_metamer_save_load(self, tmp_path):
 
         im = plt.imread(op.join(DATA_DIR, 'nuts.pgm'))
-<<<<<<< HEAD
-        im = torch.tensor(im, dtype=DTYPE, device=DEVICE).unsqueeze(0).unsqueeze(0)
-=======
-        im = torch.tensor(im/255, dtype=dtype, device=device).unsqueeze(0).unsqueeze(0)
->>>>>>> fd3b4f39
+        im = torch.tensor(im/255, dtype=DTYPE, device=DEVICE).unsqueeze(0).unsqueeze(0)
         v1 = po.simul.PrimaryVisualCortex(.5, im.shape[2:])
         v1 = v1.to(DEVICE)
         metamer = po.synth.Metamer(im, v1)
@@ -787,11 +757,7 @@
 
     def test_metamer_save_load_reduced(self, tmp_path):
         im = plt.imread(op.join(DATA_DIR, 'nuts.pgm'))
-<<<<<<< HEAD
-        im = torch.tensor(im, dtype=torch.float32, device=DEVICE).unsqueeze(0).unsqueeze(0)
-=======
-        im = torch.tensor(im/255, dtype=torch.float32, device=device).unsqueeze(0).unsqueeze(0)
->>>>>>> fd3b4f39
+        im = torch.tensor(im/255, dtype=torch.float32, device=DEVICE).unsqueeze(0).unsqueeze(0)
         v1 = po.simul.PrimaryVisualCortex(.5, im.shape[2:])
         v1 = v1.to(DEVICE)
         metamer = po.synth.Metamer(im, v1)
@@ -810,11 +776,7 @@
 
     def test_metamer_store_rep(self):
         im = plt.imread(op.join(DATA_DIR, 'nuts.pgm'))
-<<<<<<< HEAD
-        im = torch.tensor(im, dtype=DTYPE, device=DEVICE).unsqueeze(0).unsqueeze(0)
-=======
-        im = torch.tensor(im/255, dtype=dtype, device=device).unsqueeze(0).unsqueeze(0)
->>>>>>> fd3b4f39
+        im = torch.tensor(im/255, dtype=DTYPE, device=DEVICE).unsqueeze(0).unsqueeze(0)
         v1 = po.simul.PrimaryVisualCortex(.5, im.shape[2:])
         v1 = v1.to(DEVICE)
         metamer = po.synth.Metamer(im, v1)
@@ -822,11 +784,7 @@
 
     def test_metamer_store_rep_2(self):
         im = plt.imread(op.join(DATA_DIR, 'nuts.pgm'))
-<<<<<<< HEAD
-        im = torch.tensor(im, dtype=DTYPE, device=DEVICE).unsqueeze(0).unsqueeze(0)
-=======
-        im = torch.tensor(im/255, dtype=dtype, device=device).unsqueeze(0).unsqueeze(0)
->>>>>>> fd3b4f39
+        im = torch.tensor(im/255, dtype=DTYPE, device=DEVICE).unsqueeze(0).unsqueeze(0)
         v1 = po.simul.PrimaryVisualCortex(.5, im.shape[2:])
         v1 = v1.to(DEVICE)
         metamer = po.synth.Metamer(im, v1)
@@ -834,11 +792,7 @@
 
     def test_metamer_store_rep_3(self):
         im = plt.imread(op.join(DATA_DIR, 'nuts.pgm'))
-<<<<<<< HEAD
-        im = torch.tensor(im, dtype=DTYPE, device=DEVICE).unsqueeze(0).unsqueeze(0)
-=======
-        im = torch.tensor(im/255, dtype=dtype, device=device).unsqueeze(0).unsqueeze(0)
->>>>>>> fd3b4f39
+        im = torch.tensor(im/255, dtype=DTYPE, device=DEVICE).unsqueeze(0).unsqueeze(0)
         v1 = po.simul.PrimaryVisualCortex(.5, im.shape[2:])
         v1 = v1.to(DEVICE)
         metamer = po.synth.Metamer(im, v1)
@@ -846,11 +800,7 @@
 
     def test_metamer_store_rep_4(self):
         im = plt.imread(op.join(DATA_DIR, 'nuts.pgm'))
-<<<<<<< HEAD
-        im = torch.tensor(im, dtype=DTYPE, device=DEVICE).unsqueeze(0).unsqueeze(0)
-=======
-        im = torch.tensor(im/255, dtype=dtype, device=device).unsqueeze(0).unsqueeze(0)
->>>>>>> fd3b4f39
+        im = torch.tensor(im/255, dtype=DTYPE, device=DEVICE).unsqueeze(0).unsqueeze(0)
         v1 = po.simul.PrimaryVisualCortex(.5, im.shape[2:])
         v1 = v1.to(DEVICE)
         metamer = po.synth.Metamer(im, v1)
@@ -859,11 +809,7 @@
 
     def test_metamer_plotting_v1(self):
         im = plt.imread(op.join(DATA_DIR, 'nuts.pgm'))
-<<<<<<< HEAD
-        im = torch.tensor(im, dtype=DTYPE, device=DEVICE).unsqueeze(0).unsqueeze(0)
-=======
-        im = torch.tensor(im/255, dtype=dtype, device=device).unsqueeze(0).unsqueeze(0)
->>>>>>> fd3b4f39
+        im = torch.tensor(im/255, dtype=DTYPE, device=DEVICE).unsqueeze(0).unsqueeze(0)
         v1 = po.simul.PrimaryVisualCortex(.5, im.shape[2:])
         v1 = v1.to(DEVICE)
         metamer = po.synth.Metamer(im, v1)
@@ -875,11 +821,7 @@
 
     def test_metamer_plotting_rgc(self):
         im = plt.imread(op.join(DATA_DIR, 'nuts.pgm'))
-<<<<<<< HEAD
-        im = torch.tensor(im, dtype=DTYPE, device=DEVICE).unsqueeze(0).unsqueeze(0)
-=======
-        im = torch.tensor(im/255, dtype=dtype, device=device).unsqueeze(0).unsqueeze(0)
->>>>>>> fd3b4f39
+        im = torch.tensor(im/255, dtype=DTYPE, device=DEVICE).unsqueeze(0).unsqueeze(0)
         rgc = po.simul.RetinalGanglionCells(.5, im.shape[2:])
         rgc = rgc.to(DEVICE)
         metamer = po.synth.Metamer(im, rgc)
@@ -900,11 +842,7 @@
 
     def test_metamer_animate(self):
         im = plt.imread(op.join(DATA_DIR, 'nuts.pgm'))
-<<<<<<< HEAD
-        im = torch.tensor(im, dtype=DTYPE, device=DEVICE).unsqueeze(0).unsqueeze(0)
-=======
-        im = torch.tensor(im/255, dtype=dtype, device=device).unsqueeze(0).unsqueeze(0)
->>>>>>> fd3b4f39
+        im = torch.tensor(im/255, dtype=DTYPE, device=DEVICE).unsqueeze(0).unsqueeze(0)
         rgc = po.simul.RetinalGanglionCells(.5, im.shape[2:])
         rgc = rgc.to(DEVICE)
         metamer = po.synth.Metamer(im, rgc)
@@ -915,42 +853,6 @@
         metamer.animate(figsize=(17, 5), plot_representation_error=True, ylim='rescale100',
                         framerate=40)
 
-<<<<<<< HEAD
-    def test_metamer_nans(self, tmp_path):
-        im = plt.imread(op.join(DATA_DIR, 'nuts.pgm'))
-        im = im / 255
-        im = torch.tensor(im, dtype=torch.float32, device=DEVICE).unsqueeze(0).unsqueeze(0)
-        initial_image = .5*torch.ones_like(im, requires_grad=True, device=DEVICE,
-                                           dtype=torch.float32)
-
-        v1 = po.simul.PrimaryVisualCortex(.5, im.shape[2:])
-        v1 = v1.to(DEVICE)
-        metamer = po.synth.Metamer(im, v1)
-        clamper = po.RangeClamper((0, 1))
-        # this gets raised because we try to use saved_image_ticker,
-        # which was never initialized, since we're not saving images
-        with pytest.raises(IndexError):
-            metamer.synthesize(clamper=clamper, learning_rate=10, max_iter=4, loss_thresh=1e-8,
-                               initial_image=initial_image)
-        # need to re-initialize this for the following run
-        save_path = op.join(tmp_path, 'test_metamer_save_progress.pt')
-        initial_image = .5*torch.ones_like(im, requires_grad=True, device=DEVICE,
-                                           dtype=torch.float32)
-        matched_im, _ = metamer.synthesize(clamper=clamper, learning_rate=10, store_progress=True,
-                                           max_iter=4, loss_thresh=1e-8, save_progress=True,
-                                           initial_image=initial_image, save_path=save_path)
-        assert not isinstance(metamer.matched_representation, torch.nn.Parameter), "matched_rep shouldn't be a parameter!"
-        # this should hit a nan as it runs, leading the second saved
-        # image to be all nans, but, because of our way of handling
-        # this, matched_image should have no nans
-        assert torch.isnan(metamer.saved_image[-1]).all(), "This should be all NaNs!"
-        assert not torch.isnan(metamer.matched_image).any(), "There should be no NaNs!"
-        met = po.synth.Metamer.load(save_path,
-                                    model_constructor=po.simul.PrimaryVisualCortex.from_state_dict_reduced)
-        assert not isinstance(met.matched_representation, torch.nn.Parameter), "matched_rep shouldn't be a parameter!"
-
-=======
->>>>>>> fd3b4f39
     def test_metamer_save_progress(self, tmp_path):
         im = plt.imread(op.join(DATA_DIR, 'nuts.pgm'))
         im = torch.tensor(im, dtype=torch.float32, device=DEVICE).unsqueeze(0).unsqueeze(0)
@@ -994,11 +896,7 @@
 
     def test_metamer_coarse_to_fine(self):
         im = plt.imread(op.join(DATA_DIR, 'nuts.pgm'))
-<<<<<<< HEAD
-        im = torch.tensor(im, dtype=DTYPE, device=DEVICE).unsqueeze(0).unsqueeze(0)
-=======
-        im = torch.tensor(im/255, dtype=dtype, device=device).unsqueeze(0).unsqueeze(0)
->>>>>>> fd3b4f39
+        im = torch.tensor(im/255, dtype=DTYPE, device=DEVICE).unsqueeze(0).unsqueeze(0)
         v1 = po.simul.PrimaryVisualCortex(.5, im.shape[2:])
         v1 = v1.to(DEVICE)
         metamer = po.synth.Metamer(im, v1)
@@ -1017,13 +915,13 @@
     @pytest.mark.parametrize("cone_power", [1, 1/3])
     def test_metamer_clamper(self, clamper, clamp_each_iter, cone_power):
         im = plt.imread(op.join(DATA_DIR, 'nuts.pgm'))
-        im = torch.tensor(im/255, dtype=dtype, device=device).unsqueeze(0).unsqueeze(0)
+        im = torch.tensor(im/255, dtype=DTYPE, device=DEVICE).unsqueeze(0).unsqueeze(0)
         if type(clamper) == str and clamper == 'clamp2':
             clamper = po.TwoMomentsClamper(im)
         elif type(clamper) == str and clamper == 'clamp4':
             clamper = po.FourMomentsClamper(im)
         rgc = po.simul.RetinalGanglionCells(.5, im.shape[2:], cone_power=cone_power)
-        rgc = rgc.to(device)
+        rgc = rgc.to(DEVICE)
         metamer = po.synth.Metamer(im, rgc)
         if cone_power == 1/3 and not clamp_each_iter:
             # these will fail because we'll end up outside the 0, 1 range
@@ -1034,9 +932,9 @@
 
     def test_metamer_no_clamper(self):
         im = plt.imread(op.join(DATA_DIR, 'nuts.pgm'))
-        im = torch.tensor(im/255, dtype=dtype, device=device).unsqueeze(0).unsqueeze(0)
+        im = torch.tensor(im/255, dtype=DTYPE, device=DEVICE).unsqueeze(0).unsqueeze(0)
         rgc = po.simul.RetinalGanglionCells(.5, im.shape[2:], cone_power=1)
-        rgc = rgc.to(device)
+        rgc = rgc.to(DEVICE)
         metamer = po.synth.Metamer(im, rgc)
         metamer.synthesize(max_iter=3, clamper=None)
 
