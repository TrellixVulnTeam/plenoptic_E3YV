--- conflicted
+++ resolved
@@ -3,19 +3,11 @@
 
 import matplotlib.pyplot as plt
 # import plenoptic.simulate.models.naive
-import plenoptic as po
 import pytest
 import torch
-from plenoptic.simulate.canonical_computations import (circular_gaussian2d,
-                                                       gaussian1d)
-
-<<<<<<< HEAD
-from conftest import DEVICE, DATA_DIR
-=======
-import plenoptic
+import plenoptic as po
 from plenoptic.simulate.canonical_computations import gaussian1d, circular_gaussian2d
 from conftest import DEVICE
->>>>>>> 4b4ac411
 
 
 @pytest.fixture()
@@ -175,16 +167,9 @@
 class TestFilters:
     @pytest.mark.parametrize("std", [5., torch.tensor(1.), -1., 0.])
     @pytest.mark.parametrize("kernel_size", [(31, 31), (3, 2), (7, 7), 5])
-<<<<<<< HEAD
-    @pytest.mark.parametrize("n_channels", [1, 3, 10])
-    def test_circular_gaussian2d_shape(self, std, kernel_size, n_channels):
-        if std <= 0.:
-=======
     @pytest.mark.parametrize("out_channels", [1, 3, 10])
     def test_circular_gaussian2d_shape(self, std, kernel_size, out_channels):
-
-        if std <=0.:
->>>>>>> 4b4ac411
+        if std <= 0.:
             with pytest.raises(AssertionError):
                 circular_gaussian2d((7, 7), std)
         else:
@@ -200,7 +185,6 @@
         with pytest.raises(AssertionError):
             circular_gaussian2d((7, 7), std, out_channels)
 
-
     @pytest.mark.parametrize("kernel_size", [5, 11, 20])
     @pytest.mark.parametrize("std", [1., 20., 0.])
     def test_gaussian1d(self, kernel_size, std):
