#!/usr/bin/env python3
import matplotlib.pyplot as plt
import pytest
import numpy as np
<<<<<<< HEAD
import torch
import plenoptic as po
from plenoptic.simulate.canonical_computations import gaussian1d, circular_gaussian2d
import pyrtools as pt
from conftest import DEVICE
=======
import scipy.io as sio
import torch
import os.path as op
from test_metric import osf_download
from plenoptic.simulate.canonical_computations import (gaussian1d, circular_gaussian2d)
from conftest import DEVICE, DATA_DIR
>>>>>>> c157e4bc


@pytest.fixture()
def image_input():
    return torch.rand(1, 1, 100, 100)


@pytest.fixture()
def portilla_simoncelli_matlab_test_vectors():
    return osf_download('portilla_simoncelli_matlab_test_vectors.tar.gz')


@pytest.fixture()
def portilla_simoncelli_test_vectors():
    return osf_download('portilla_simoncelli_test_vectors.tar.gz')


@pytest.fixture()
def portilla_simoncelli_synthesize():
    return osf_download('portilla_simoncelli_synthesize.npz')

@pytest.fixture()
def portilla_simoncelli_scales():
    return osf_download('portilla_simoncelli_scales.npz')

class TestNonLinearities(object):
    def test_rectangular_to_polar_dict(self, basic_stim):
        spc = po.simul.Steerable_Pyramid_Freq(basic_stim.shape[-2:], height=5,
                                              order=1, is_complex=True, tight_frame=True).to(DEVICE)
        y = spc(basic_stim)
        energy, state = po.simul.non_linearities.rectangular_to_polar_dict(y, residuals=True)
        y_hat = po.simul.non_linearities.polar_to_rectangular_dict(energy, state, residuals=True)
        for key in y.keys():
            assert torch.norm(y[key] - y_hat[key]) < 1e-5

    def test_local_gain_control(self):
        x = torch.randn((10, 1, 256, 256), device=DEVICE)
        norm, direction = po.simul.non_linearities.local_gain_control(x)
        x_hat = po.simul.non_linearities.local_gain_release(norm, direction)
        assert torch.norm(x - x_hat) < 1e-4

    def test_local_gain_control_dict(self, basic_stim):
        spr = po.simul.Steerable_Pyramid_Freq(basic_stim.shape[-2:], height=5,
                                              order=1, is_complex=False, tight_frame=True).to(DEVICE)
        y = spr(basic_stim)
        energy, state = po.simul.non_linearities.local_gain_control_dict(y, residuals=True)
        y_hat = po.simul.non_linearities.local_gain_release_dict(energy, state, residuals=True)
        for key in y.keys():
            assert torch.norm(y[key] - y_hat[key]) < 1e-5


class TestLaplacianPyramid(object):

    def test_grad(self, basic_stim):
        lpyr = po.simul.LaplacianPyramid().to(DEVICE)
        y = lpyr.analysis(basic_stim)
        assert y[0].requires_grad

    @pytest.mark.parametrize("n_scales", [3, 4, 5, 6])
    def test_synthesis(self, curie_img, n_scales):
        img = curie_img[0:253, 0:234]  # Original 256x256 shape is not good for testing padding
        lpyr = po.simul.LaplacianPyramid(n_scales=n_scales).to(DEVICE)
        y = lpyr.analysis(img)
        img_recon = lpyr.synthesis(y)
        assert torch.allclose(img, img_recon)

    @pytest.mark.parametrize("n_scales", [3, 4, 5, 6])
    def test_match_pyrtools(self, curie_img, n_scales):
        img = curie_img[0:253, 0:234]
        lpyr_po = po.simul.LaplacianPyramid(n_scales=n_scales).to(DEVICE)
        y_po = lpyr_po(img)
        lpyr_pt = pt.pyramids.LaplacianPyramid(img.squeeze().cpu(), height=n_scales)
        y_pt = [lpyr_pt.pyr_coeffs[(i, 0)] for i in range(n_scales)]
        assert len(y_po) == len(y_pt)
        for x_po, x_pt in zip(y_po, y_pt):
            x_po = x_po.squeeze().detach().cpu().numpy()
            assert np.abs(x_po - x_pt)[:-2, :-2].max() < 1e-5
            # TODO: There is some problem with padding on right and bottom edge, should figure out why


class TestFactorizedPyramid(object):

    @pytest.mark.parametrize("downsample_dict", [True, False])
    @pytest.mark.parametrize("is_complex", [True, False])
    def test_factpyr(self, basic_stim, downsample_dict, is_complex):
        x = basic_stim
        # x = po.load_images(DATA_DIR + "/512/")
        model = po.simul.FactorizedPyramid(x.shape[-2:],
                                           downsample_dict=downsample_dict,
                                           is_complex=is_complex)
        x_hat = model.synthesis(*model.analysis(x))

        relative_MSE = (torch.norm(x - x_hat, dim=(2, 3))**2 /
                        torch.norm(x, dim=(2, 3))**2)
        print(relative_MSE)
        assert (relative_MSE < 1e-10).all()


class TestFrontEnd:

    all_models = [
        "frontend.LinearNonlinear",
        "frontend.LuminanceGainControl",
        "frontend.LuminanceContrastGainControl",
        "frontend.OnOff",
    ]

    @pytest.mark.parametrize("model", all_models[:-1], indirect=True)
    def test_output_shape(self, model):
        img = torch.ones(1, 1, 100, 100).to(DEVICE)
        assert model(img).shape == img.shape

    @pytest.mark.parametrize("model", all_models, indirect=True)
    def test_gradient_flow(self, model):
        img = torch.ones(1, 1, 100, 100).to(DEVICE)
        y = model(img)
        assert y.requires_grad

    def test_onoff(self):
        mdl = po.simul.OnOff(7, pretrained=False).to(DEVICE)

    @pytest.mark.parametrize("kernel_size", [7, 31])
    @pytest.mark.parametrize("cache_filt", [False, True])
    def test_pretrained_onoff(self, kernel_size, cache_filt):
        if kernel_size != 31:
            with pytest.raises(AssertionError):
                mdl = po.simul.OnOff(kernel_size, pretrained=True, cache_filt=cache_filt).to(DEVICE)
        else:
            mdl = po.simul.OnOff(kernel_size, pretrained=True, cache_filt=cache_filt).to(DEVICE)

    @pytest.mark.parametrize("model", all_models, indirect=True)
    def test_frontend_display_filters(self, model):
        fig = model.display_filters()
        plt.close(fig)


class TestNaive(object):

    all_models = [
        "naive.Identity",
        "naive.Linear",
        "naive.Gaussian",
        "naive.CenterSurround",
    ]

    @pytest.mark.parametrize("model", all_models, indirect=True)
    def test_gradient_flow(self, model):
        img = torch.ones(1, 1, 100, 100).to(DEVICE).requires_grad_()
        y = model(img)
        assert y.requires_grad

    @pytest.mark.parametrize("mdl", ["naive.Gaussian", "naive.CenterSurround"])
    @pytest.mark.parametrize("cache_filt", [False, True])
    def test_cache_filt(self, cache_filt, mdl):
        img = torch.ones(1, 1, 100, 100).to(DEVICE).requires_grad_()
        if mdl == "naive.Gaussian":
            model = po.simul.Gaussian((31, 31), 1., cache_filt=cache_filt)
        elif mdl == "naive.CenterSurround":
            model = po.simul.CenterSurround((31, 31), cache_filt=cache_filt)

        y = model(img)  # forward pass should cache filt if True

        if cache_filt:
            assert model._filt is not None
        else:
            assert model._filt is None

    @pytest.mark.parametrize("center_std", [1., torch.tensor([1., 2.])])
    @pytest.mark.parametrize("out_channels", [1, 2, 3])
    @pytest.mark.parametrize("on_center", [True, [True, False]])
    def test_CenterSurround_channels(self, center_std, out_channels, on_center):
        if not isinstance(center_std, float) and len(center_std) != out_channels:
            with pytest.raises(AssertionError):
                model = po.simul.CenterSurround((31, 31), center_std=center_std, out_channels=out_channels)
        else:
            model = po.simul.CenterSurround((31, 31), center_std=center_std, out_channels=out_channels)

    def test_linear(self, basic_stim):
        model = po.simul.Linear().to(DEVICE)
        assert model(basic_stim).requires_grad

    def test_linear_metamer(self, einstein_img):
        model = po.simul.Linear().to(DEVICE)
        M = po.synth.Metamer(einstein_img, model)
        M.synthesize(max_iter=3)


<<<<<<< HEAD
=======
class TestLaplacianPyramid(object):

    def test_grad(self, basic_stim):
        L = po.simul.Laplacian_Pyramid().to(DEVICE)
        y = L.analysis(basic_stim)
        assert y[0].requires_grad


class TestPortillaSimoncelli(object):
    @pytest.mark.parametrize("n_scales", [1, 2, 3, 4])
    @pytest.mark.parametrize("n_orientations", [2, 3, 4])
    @pytest.mark.parametrize("spatial_corr_width", [3, 5, 7, 9])
    @pytest.mark.parametrize("use_true_correlations", [True, False])
    def test_portilla_simoncelli(
        self,
        n_scales,
        n_orientations,
        spatial_corr_width,
        use_true_correlations,
    ):
        im_shape = (256,256)
        x = po.tools.make_synthetic_stimuli()
        x = x.unsqueeze(0).unsqueeze(0)
        if im_shape is not None:
            x = x[0, 0, : im_shape[0], : im_shape[1]]
        ps = po.simul.PortillaSimoncelli(
            x.shape[-2:],
            n_scales=n_scales,
            n_orientations=n_orientations,
            spatial_corr_width=spatial_corr_width,
            use_true_correlations=use_true_correlations,
        )
        ps(x[0,:,:,:])

    ## tests for whether output matches the original matlab output.  This implicitly tests that Portilla_simoncelli.forward() returns an object of the correct size.
    @pytest.mark.parametrize("n_scales", [1, 2, 3, 4])
    @pytest.mark.parametrize("n_orientations", [2, 3, 4])
    @pytest.mark.parametrize("spatial_corr_width", [3, 5, 7, 9])
    @pytest.mark.parametrize("im_shape", [(256, 256)])
    @pytest.mark.parametrize("im", ["curie", "einstein", "metal", "nuts"])
    def test_ps_torch_v_matlab(self, n_scales, n_orientations,
                               spatial_corr_width, im_shape, im,
                               portilla_simoncelli_matlab_test_vectors):

        torch.set_default_dtype(torch.float64)
        x = plt.imread(op.join(DATA_DIR, f"256/{im}.pgm")).copy()
        im0 = torch.Tensor(x).unsqueeze(0).unsqueeze(0)
        ps = po.simul.PortillaSimoncelli(
            x.shape[-2:],
            n_scales=n_scales,
            n_orientations=n_orientations,
            spatial_corr_width=spatial_corr_width,
            use_true_correlations=False,
        )
        python_vector = ps(im0)

        matlab = sio.loadmat(f"{portilla_simoncelli_matlab_test_vectors}/"
                             f"{im}-scales{n_scales}-ori{n_orientations}"
                             f"-spat{spatial_corr_width}.mat")
        matlab_vector = matlab["params_vector"].flatten()

        np.testing.assert_allclose(
            python_vector.squeeze(), matlab_vector.squeeze(), rtol=1e-4, atol=1e-4
        )

    ## tests for whether output matches the saved python output.  This implicitly tests that Portilla_simoncelli.forward() returns an object of the correct size.
    @pytest.mark.parametrize("n_scales", [1, 2, 3, 4])
    @pytest.mark.parametrize("n_orientations", [2, 3, 4])
    @pytest.mark.parametrize("spatial_corr_width", [3, 5, 7, 9])
    @pytest.mark.parametrize("use_true_correlations", [False, True])
    @pytest.mark.parametrize("im", ["curie", "einstein", "metal", "nuts"])
    def test_ps_torch_output(self, n_scales, n_orientations,
                             spatial_corr_width, im, use_true_correlations,
                             portilla_simoncelli_test_vectors):

        torch.set_default_dtype(torch.float64)
        x = plt.imread(op.join(DATA_DIR, f"256/{im}.pgm")).copy() / 255
        im0 = torch.Tensor(x).unsqueeze(0).unsqueeze(0)
        ps = po.simul.PortillaSimoncelli(
            x.shape[-2:],
            n_scales=n_scales,
            n_orientations=n_orientations,
            spatial_corr_width=spatial_corr_width,
            use_true_correlations=use_true_correlations,
        )
        output = ps(im0)

        saved = np.load(f"{portilla_simoncelli_test_vectors}/"
                        f"{im}-scales{n_scales}-ori{n_orientations}-"
                        f"spat{spatial_corr_width}-corr{use_true_correlations}.npy")

        np.testing.assert_allclose(
            output.squeeze(), saved.squeeze(), rtol=1e-5, atol=1e-5
        )

    def test_ps_synthesis(self, portilla_simoncelli_synthesize):
        # this tests whether the output of metamer synthesis is consistent.
        # this is probably the most likely to fail as our requirements change,
        # because if something in how torch computes its gradients changes,
        # then our outputs will change. for example, in release 1.10
        # (https://github.com/pytorch/pytorch/releases/tag/v1.10.0), they fixed
        # the sub-gradient for torch.a{max,min}, which resulted in our PS
        # synthesis getting worse, somehow. this is just a note to keep an eye
        # on this; you might need to update the output to test against as
        # versions change. you probably only need to store the most recent
        # version, because that's what we test against.
        torch.use_deterministic_algorithms(True)
        torch.set_default_dtype(torch.float64)
        with np.load(portilla_simoncelli_synthesize) as f:
            im = f['im']
            im_init = f['im_init']
            im_synth = f['im_synth']
            rep_synth = f['rep_synth']

        im0 = torch.tensor(im).unsqueeze(0).unsqueeze(0)
        model = po.simul.PortillaSimoncelli(im0.shape[-2:],
                                            n_scales=4,
                                            n_orientations=4,
                                            spatial_corr_width=9,
                                            use_true_correlations=True)

        po.tools.set_seed(1)
        im_init = torch.tensor(im_init).unsqueeze(0).unsqueeze(0)
        met = po.synth.Metamer(im0, model, initial_image=im_init,
                               loss_function=po.tools.optim.l2_norm,
                               range_penalty_lambda=0)

        coarse_to_fine_kwargs = {'change_scale_criterion': None,
                                 'ctf_iters_to_check': 15}
        # this is the same as the default optimizer, but we explicitly
        # instantiate it anyway, in case we change the defaults at some point
        optim = torch.optim.Adam([met.synthesized_signal], lr=.01,
                                 amsgrad=True)
        output = met.synthesize(max_iter=200, optimizer=optim,
                                coarse_to_fine='together',
                                coarse_to_fine_kwargs=coarse_to_fine_kwargs)

        np.testing.assert_allclose(
            output.squeeze().detach().numpy(), im_synth.squeeze(), rtol=1e-4, atol=1e-4,
        )

        np.testing.assert_allclose(
            model(output).squeeze().detach().numpy(), rep_synth.squeeze(), rtol=1e-4, atol=1e-4
        )


    @pytest.mark.parametrize("n_scales", [1, 2, 3, 4])
    @pytest.mark.parametrize("n_orientations", [2, 3, 4])
    @pytest.mark.parametrize("spatial_corr_width", [3, 5, 7, 9])
    @pytest.mark.parametrize("use_true_correlations", [False, True])
    def test_portilla_simoncelli_scales(
        self,
        n_scales,
        n_orientations,
        spatial_corr_width,
        use_true_correlations,
        portilla_simoncelli_scales
    ):
        with np.load(portilla_simoncelli_scales) as f:
            key = f'scale_{n_scales}_ori_{n_orientations}_width_{spatial_corr_width}_corr_{use_true_correlations}'
            saved = f[key]

        model = po.simul.PortillaSimoncelli(
            [256,256],
            n_scales=n_scales, 
            n_orientations=n_orientations, 
            spatial_corr_width=spatial_corr_width,
            use_true_correlations=use_true_correlations)

        output = model._get_representation_scales()

        for (oo,ss) in zip(output,saved):
            if str(oo) != ss:
                raise ValueError("Scales do not match.")


>>>>>>> c157e4bc
class TestFilters:
    @pytest.mark.parametrize("std", [5., torch.tensor(1., device=DEVICE), -1., 0.])
    @pytest.mark.parametrize("kernel_size", [(31, 31), (3, 2), (7, 7), 5])
    @pytest.mark.parametrize("out_channels", [1, 3, 10])
    def test_circular_gaussian2d_shape(self, std, kernel_size, out_channels):
        if std <= 0.:
            with pytest.raises(AssertionError):
                circular_gaussian2d((7, 7), std)
        else:
            filt = circular_gaussian2d(kernel_size, std, out_channels)
            if isinstance(kernel_size, int):
                kernel_size = (kernel_size, kernel_size)
            assert filt.shape == (out_channels, 1, *kernel_size)
            assert filt.sum().isclose(torch.ones(1, device=DEVICE) * out_channels)

    def test_circular_gaussian2d_wrong_std_length(self):
        std = torch.tensor([1., 2.], device=DEVICE)
        out_channels = 3
        with pytest.raises(AssertionError):
            circular_gaussian2d((7, 7), std, out_channels)

    @pytest.mark.parametrize("kernel_size", [5, 11, 20])
    @pytest.mark.parametrize("std", [1., 20., 0.])
    def test_gaussian1d(self, kernel_size, std):
        if std <= 0:
            with pytest.raises(AssertionError):
                gaussian1d(kernel_size, std)
        else:
            filt = gaussian1d(kernel_size, std)
            assert filt.sum().isclose(torch.ones(1))
            assert filt.shape == torch.Size([kernel_size])<|MERGE_RESOLUTION|>--- conflicted
+++ resolved
@@ -2,20 +2,14 @@
 import matplotlib.pyplot as plt
 import pytest
 import numpy as np
-<<<<<<< HEAD
 import torch
 import plenoptic as po
 from plenoptic.simulate.canonical_computations import gaussian1d, circular_gaussian2d
 import pyrtools as pt
-from conftest import DEVICE
-=======
 import scipy.io as sio
-import torch
 import os.path as op
 from test_metric import osf_download
-from plenoptic.simulate.canonical_computations import (gaussian1d, circular_gaussian2d)
 from conftest import DEVICE, DATA_DIR
->>>>>>> c157e4bc
 
 
 @pytest.fixture()
@@ -37,9 +31,11 @@
 def portilla_simoncelli_synthesize():
     return osf_download('portilla_simoncelli_synthesize.npz')
 
+
 @pytest.fixture()
 def portilla_simoncelli_scales():
     return osf_download('portilla_simoncelli_scales.npz')
+
 
 class TestNonLinearities(object):
     def test_rectangular_to_polar_dict(self, basic_stim):
@@ -203,16 +199,6 @@
         M.synthesize(max_iter=3)
 
 
-<<<<<<< HEAD
-=======
-class TestLaplacianPyramid(object):
-
-    def test_grad(self, basic_stim):
-        L = po.simul.Laplacian_Pyramid().to(DEVICE)
-        y = L.analysis(basic_stim)
-        assert y[0].requires_grad
-
-
 class TestPortillaSimoncelli(object):
     @pytest.mark.parametrize("n_scales", [1, 2, 3, 4])
     @pytest.mark.parametrize("n_orientations", [2, 3, 4])
@@ -225,7 +211,7 @@
         spatial_corr_width,
         use_true_correlations,
     ):
-        im_shape = (256,256)
+        im_shape = (256, 256)
         x = po.tools.make_synthetic_stimuli()
         x = x.unsqueeze(0).unsqueeze(0)
         if im_shape is not None:
@@ -237,9 +223,9 @@
             spatial_corr_width=spatial_corr_width,
             use_true_correlations=use_true_correlations,
         )
-        ps(x[0,:,:,:])
-
-    ## tests for whether output matches the original matlab output.  This implicitly tests that Portilla_simoncelli.forward() returns an object of the correct size.
+        ps(x[0, :, :, :])
+
+    # tests for whether output matches the original matlab output.  This implicitly tests that Portilla_simoncelli.forward() returns an object of the correct size.
     @pytest.mark.parametrize("n_scales", [1, 2, 3, 4])
     @pytest.mark.parametrize("n_orientations", [2, 3, 4])
     @pytest.mark.parametrize("spatial_corr_width", [3, 5, 7, 9])
@@ -270,7 +256,7 @@
             python_vector.squeeze(), matlab_vector.squeeze(), rtol=1e-4, atol=1e-4
         )
 
-    ## tests for whether output matches the saved python output.  This implicitly tests that Portilla_simoncelli.forward() returns an object of the correct size.
+    # tests for whether output matches the saved python output.  This implicitly tests that Portilla_simoncelli.forward() returns an object of the correct size.
     @pytest.mark.parametrize("n_scales", [1, 2, 3, 4])
     @pytest.mark.parametrize("n_orientations", [2, 3, 4])
     @pytest.mark.parametrize("spatial_corr_width", [3, 5, 7, 9])
@@ -350,7 +336,6 @@
             model(output).squeeze().detach().numpy(), rep_synth.squeeze(), rtol=1e-4, atol=1e-4
         )
 
-
     @pytest.mark.parametrize("n_scales", [1, 2, 3, 4])
     @pytest.mark.parametrize("n_orientations", [2, 3, 4])
     @pytest.mark.parametrize("spatial_corr_width", [3, 5, 7, 9])
@@ -368,20 +353,19 @@
             saved = f[key]
 
         model = po.simul.PortillaSimoncelli(
-            [256,256],
-            n_scales=n_scales, 
-            n_orientations=n_orientations, 
+            [256, 256],
+            n_scales=n_scales,
+            n_orientations=n_orientations,
             spatial_corr_width=spatial_corr_width,
             use_true_correlations=use_true_correlations)
 
         output = model._get_representation_scales()
 
-        for (oo,ss) in zip(output,saved):
+        for (oo, ss) in zip(output, saved):
             if str(oo) != ss:
                 raise ValueError("Scales do not match.")
 
 
->>>>>>> c157e4bc
 class TestFilters:
     @pytest.mark.parametrize("std", [5., torch.tensor(1., device=DEVICE), -1., 0.])
     @pytest.mark.parametrize("kernel_size", [(31, 31), (3, 2), (7, 7), 5])
