# /usr/bin/env python3
# we do this to enable deterministic behavior on the gpu, see
# https://docs.nvidia.com/cuda/cublas/index.html#cublasApi_reproducibility for
# details
from conftest import DEVICE, DATA_DIR
from test_metric import osf_download
import os.path as op
import scipy.io as sio
import pyrtools as pt
from plenoptic.simulate.canonical_computations import gaussian1d, circular_gaussian2d
import plenoptic as po
import torch
<<<<<<< HEAD
import numpy as np
import pytest
import matplotlib.pyplot as plt
import os
os.environ['CUBLAS_WORKSPACE_CONFIG'] = ':4096:8'
=======
import os.path as op
from test_metric import osf_download
from plenoptic.simulate.canonical_computations import (gaussian1d, circular_gaussian2d)
from conftest import DEVICE, DATA_DIR
from packaging import version
>>>>>>> 58869b86


@pytest.fixture()
def image_input():
    return torch.rand(1, 1, 100, 100)


@pytest.fixture()
def portilla_simoncelli_matlab_test_vectors():
    return osf_download('portilla_simoncelli_matlab_test_vectors.tar.gz')


@pytest.fixture()
def portilla_simoncelli_test_vectors():
    return osf_download('portilla_simoncelli_test_vectors.tar.gz')


def get_portilla_simoncelli_synthesize_filename(torch_version=None):
    """Helper function to get pathname.

    We can't call fixtures directly (feature removed in pytest 4.0), so we use
    this helper function to get the name, which we use in
    tests/utils.update_ps_synthesis_test_file()

    """
    if torch_version is None:
        # the bit after the + defines the CUDA version used (if any), which
        # doesn't appear to be relevant for this.
        torch_version = torch.__version__.split('+')[0]
    # following https://stackoverflow.com/a/11887885 for how to compare version
    # strings
    if version.parse(torch_version) < version.parse('1.12') or DEVICE.type == 'cuda':
        torch_version = ''
    # going from 1.11 to 1.12 only changes this synthesis output on cpu, not
    # gpu
    else:
        torch_version = '_torch_v1.12.0'
    # synthesis gives differnet outputs on cpu vs gpu, so we have two different
    # versions to test against
    name_template = 'portilla_simoncelli_synthesize{gpu}{torch_version}.npz'
    if DEVICE.type == 'cpu':
        gpu = ''
    elif DEVICE.type == 'cuda':
        gpu = '_gpu'
    return name_template.format(gpu=gpu, torch_version=torch_version)


@pytest.fixture()
def portilla_simoncelli_synthesize(torch_version=None):
    return osf_download(get_portilla_simoncelli_synthesize_filename(torch_version))


@pytest.fixture()
def portilla_simoncelli_scales():
    return osf_download('portilla_simoncelli_scales.npz')


class TestNonLinearities(object):
    def test_rectangular_to_polar_dict(self, basic_stim):
        spc = po.simul.Steerable_Pyramid_Freq(basic_stim.shape[-2:], height=5,
                                              order=1, is_complex=True, tight_frame=True).to(DEVICE)
        y = spc(basic_stim)
        energy, state = po.simul.non_linearities.rectangular_to_polar_dict(y, residuals=True)
        y_hat = po.simul.non_linearities.polar_to_rectangular_dict(energy, state, residuals=True)
        for key in y.keys():
            assert torch.norm(y[key] - y_hat[key]) < 1e-5

    def test_local_gain_control(self):
        x = torch.randn((10, 1, 256, 256), device=DEVICE)
        norm, direction = po.simul.non_linearities.local_gain_control(x)
        x_hat = po.simul.non_linearities.local_gain_release(norm, direction)
        assert torch.norm(x - x_hat) < 1e-4

    def test_local_gain_control_dict(self, basic_stim):
        spr = po.simul.Steerable_Pyramid_Freq(basic_stim.shape[-2:], height=5,
                                              order=1, is_complex=False, tight_frame=True).to(DEVICE)
        y = spr(basic_stim)
        energy, state = po.simul.non_linearities.local_gain_control_dict(y, residuals=True)
        y_hat = po.simul.non_linearities.local_gain_release_dict(energy, state, residuals=True)
        for key in y.keys():
            assert torch.norm(y[key] - y_hat[key]) < 1e-5


class TestLaplacianPyramid(object):

    def test_grad(self, basic_stim):
        lpyr = po.simul.LaplacianPyramid().to(DEVICE)
        y = lpyr.forward(basic_stim)
        assert y[0].requires_grad

    @pytest.mark.parametrize("n_scales", [3, 4, 5, 6])
    def test_synthesis(self, curie_img, n_scales):
        img = curie_img[:, :, 0:253, 0:234]  # Original 256x256 shape is not good for testing padding
        lpyr = po.simul.LaplacianPyramid(n_scales=n_scales).to(DEVICE)
        y = lpyr.forward(img)
        img_recon = lpyr.recon_pyr(y)
        assert torch.allclose(img, img_recon)

    @pytest.mark.parametrize("n_scales", [3, 4, 5, 6])
    def test_match_pyrtools(self, curie_img, n_scales):
        img = curie_img[:, :, 0:253, 0:234]
        lpyr_po = po.simul.LaplacianPyramid(n_scales=n_scales).to(DEVICE)
        y_po = lpyr_po(img)
        lpyr_pt = pt.pyramids.LaplacianPyramid(img.squeeze().cpu(), height=n_scales)
        y_pt = [lpyr_pt.pyr_coeffs[(i, 0)] for i in range(n_scales)]
        assert len(y_po) == len(y_pt)
        for x_po, x_pt in zip(y_po, y_pt):
            x_po = x_po.squeeze().detach().cpu().numpy()
            assert np.abs(x_po - x_pt)[:-2, :-2].max() < 1e-5
            # TODO: There is some problem with padding on right and bottom edge, should figure out why


class TestFrontEnd:

    all_models = [
        "frontend.LinearNonlinear",
        "frontend.LuminanceGainControl",
        "frontend.LuminanceContrastGainControl",
        "frontend.OnOff",
    ]

    @pytest.mark.parametrize("model", all_models[:-1], indirect=True)
    def test_output_shape(self, model):
        img = torch.ones(1, 1, 100, 100).to(DEVICE)
        assert model(img).shape == img.shape

    @pytest.mark.parametrize("model", all_models, indirect=True)
    def test_gradient_flow(self, model):
        img = torch.ones(1, 1, 100, 100).to(DEVICE)
        y = model(img)
        assert y.requires_grad

    def test_onoff(self):
        mdl = po.simul.OnOff(7, pretrained=False).to(DEVICE)

    @pytest.mark.parametrize("kernel_size", [7, 31])
    @pytest.mark.parametrize("cache_filt", [False, True])
    def test_pretrained_onoff(self, kernel_size, cache_filt):
        if kernel_size != 31:
            with pytest.raises(AssertionError):
                mdl = po.simul.OnOff(kernel_size, pretrained=True, cache_filt=cache_filt).to(DEVICE)
        else:
            mdl = po.simul.OnOff(kernel_size, pretrained=True, cache_filt=cache_filt).to(DEVICE)

    @pytest.mark.parametrize("model", all_models, indirect=True)
    def test_frontend_display_filters(self, model):
        fig = model.display_filters()
        plt.close(fig)


class TestNaive(object):

    all_models = [
        "naive.Identity",
        "naive.Linear",
        "naive.Gaussian",
        "naive.CenterSurround",
    ]

    @pytest.mark.parametrize("model", all_models, indirect=True)
    def test_gradient_flow(self, model):
        img = torch.ones(1, 1, 100, 100).to(DEVICE).requires_grad_()
        y = model(img)
        assert y.requires_grad

    @pytest.mark.parametrize("mdl", ["naive.Gaussian", "naive.CenterSurround"])
    @pytest.mark.parametrize("cache_filt", [False, True])
    def test_cache_filt(self, cache_filt, mdl):
        img = torch.ones(1, 1, 100, 100).to(DEVICE).requires_grad_()
        if mdl == "naive.Gaussian":
            model = po.simul.Gaussian((31, 31), 1., cache_filt=cache_filt).to(DEVICE)
        elif mdl == "naive.CenterSurround":
            model = po.simul.CenterSurround((31, 31), cache_filt=cache_filt).to(DEVICE)

        y = model(img)  # forward pass should cache filt if True

        if cache_filt:
            assert model._filt is not None
        else:
            assert model._filt is None

    @pytest.mark.parametrize("center_std", [1., torch.tensor([1., 2.])])
    @pytest.mark.parametrize("out_channels", [1, 2, 3])
    @pytest.mark.parametrize("on_center", [True, [True, False]])
    def test_CenterSurround_channels(self, center_std, out_channels, on_center):
        if not isinstance(center_std, float) and len(center_std) != out_channels:
            with pytest.raises(AssertionError):
                model = po.simul.CenterSurround((31, 31), center_std=center_std, out_channels=out_channels)
        else:
            model = po.simul.CenterSurround((31, 31), center_std=center_std, out_channels=out_channels)

    def test_linear(self, basic_stim):
        model = po.simul.Linear().to(DEVICE)
        assert model(basic_stim).requires_grad

    def test_linear_metamer(self, einstein_img):
        model = po.simul.Linear().to(DEVICE)
        M = po.synth.Metamer(einstein_img, model)
        M.synthesize(max_iter=3)


class TestPortillaSimoncelli(object):
    @pytest.mark.parametrize("n_scales", [1, 2, 3, 4])
    @pytest.mark.parametrize("n_orientations", [2, 3, 4])
    @pytest.mark.parametrize("spatial_corr_width", [3, 5, 7, 9])
    @pytest.mark.parametrize("use_true_correlations", [True, False])
    def test_portilla_simoncelli(
        self,
        n_scales,
        n_orientations,
        spatial_corr_width,
        use_true_correlations,
    ):
        im_shape = (256, 256)
        x = po.tools.make_synthetic_stimuli().to(DEVICE)
        x = x.unsqueeze(0).unsqueeze(0)
        if im_shape is not None:
            x = x[0, 0, : im_shape[0], : im_shape[1]]
        ps = po.simul.PortillaSimoncelli(
            x.shape[-2:],
            n_scales=n_scales,
            n_orientations=n_orientations,
            spatial_corr_width=spatial_corr_width,
            use_true_correlations=use_true_correlations,
        ).to(DEVICE)
        ps(x[0, :, :, :])

    # tests for whether output matches the original matlab output.  This implicitly tests that Portilla_simoncelli.forward() returns an object of the correct size.
    @pytest.mark.parametrize("n_scales", [1, 2, 3, 4])
    @pytest.mark.parametrize("n_orientations", [2, 3, 4])
    @pytest.mark.parametrize("spatial_corr_width", [3, 5, 7, 9])
    @pytest.mark.parametrize("im_shape", [(256, 256)])
    @pytest.mark.parametrize("im", ["curie", "einstein", "metal", "nuts"])
    def test_ps_torch_v_matlab(self, n_scales, n_orientations,
                               spatial_corr_width, im_shape, im,
                               portilla_simoncelli_matlab_test_vectors):

        torch.set_default_dtype(torch.float64)
        x = plt.imread(op.join(DATA_DIR, f"256/{im}.pgm")).copy()
        im0 = torch.Tensor(x).unsqueeze(0).unsqueeze(0).to(DEVICE)
        ps = po.simul.PortillaSimoncelli(
            x.shape[-2:],
            n_scales=n_scales,
            n_orientations=n_orientations,
            spatial_corr_width=spatial_corr_width,
            use_true_correlations=False,
        ).to(DEVICE)
        python_vector = po.to_numpy(ps(im0))

        matlab = sio.loadmat(f"{portilla_simoncelli_matlab_test_vectors}/"
                             f"{im}-scales{n_scales}-ori{n_orientations}"
                             f"-spat{spatial_corr_width}.mat")
        matlab_vector = matlab["params_vector"].flatten()

        np.testing.assert_allclose(
            python_vector.squeeze(), matlab_vector.squeeze(), rtol=1e-4, atol=1e-4
        )

    # tests for whether output matches the saved python output.  This implicitly tests that Portilla_simoncelli.forward() returns an object of the correct size.
    @pytest.mark.parametrize("n_scales", [1, 2, 3, 4])
    @pytest.mark.parametrize("n_orientations", [2, 3, 4])
    @pytest.mark.parametrize("spatial_corr_width", [3, 5, 7, 9])
    @pytest.mark.parametrize("use_true_correlations", [False, True])
    @pytest.mark.parametrize("im", ["curie", "einstein", "metal", "nuts"])
    def test_ps_torch_output(self, n_scales, n_orientations,
                             spatial_corr_width, im, use_true_correlations,
                             portilla_simoncelli_test_vectors):

        torch.set_default_dtype(torch.float64)
        x = plt.imread(op.join(DATA_DIR, f"256/{im}.pgm")).copy() / 255
        im0 = torch.Tensor(x).unsqueeze(0).unsqueeze(0).to(DEVICE)
        ps = po.simul.PortillaSimoncelli(
            x.shape[-2:],
            n_scales=n_scales,
            n_orientations=n_orientations,
            spatial_corr_width=spatial_corr_width,
            use_true_correlations=use_true_correlations,
        ).to(DEVICE)
        output = po.to_numpy(ps(im0))

        saved = np.load(f"{portilla_simoncelli_test_vectors}/"
                        f"{im}-scales{n_scales}-ori{n_orientations}-"
                        f"spat{spatial_corr_width}-corr{use_true_correlations}.npy")

        np.testing.assert_allclose(
            output.squeeze(), saved.squeeze(), rtol=1e-5, atol=1e-5
        )

    def test_ps_synthesis(self, portilla_simoncelli_synthesize,
                          run_test=True):
        """Test PS texture metamer synthesis.

        Parameters
        ----------
        portilla_simoncelli_synthesize : str
            Path to the .npz file to test against
        run_test : bool, optional
            If True, we run the test, comparing the current synthesis against
            the saved results. If False, we don't run the test, and return the
            Metamer object instead (used when updating the file to test
            against, as in tests/utils.update_ps_synthesis_test_file)

        """
        # this tests whether the output of metamer synthesis is consistent.
        # this is probably the most likely to fail as our requirements change,
        # because if something in how torch computes its gradients changes,
        # then our outputs will change. for example, in release 1.10
        # (https://github.com/pytorch/pytorch/releases/tag/v1.10.0), they fixed
        # the sub-gradient for torch.a{max,min}, which resulted in our PS
        # synthesis getting worse, somehow. this is just a note to keep an eye
        # on this; you might need to update the output to test against as
        # versions change. you probably only need to store the most recent
        # version, because that's what we test against.
        torch.use_deterministic_algorithms(True)
        torch.set_default_dtype(torch.float64)
        with np.load(portilla_simoncelli_synthesize) as f:
            im = f['im']
            im_init = f['im_init']
            im_synth = f['im_synth']
            rep_synth = f['rep_synth']

        im0 = torch.tensor(im).unsqueeze(0).unsqueeze(0).to(DEVICE)
        model = po.simul.PortillaSimoncelli(im0.shape[-2:],
                                            n_scales=4,
                                            n_orientations=4,
                                            spatial_corr_width=9,
                                            use_true_correlations=True).to(DEVICE)

        po.tools.set_seed(1)
        im_init = torch.tensor(im_init).unsqueeze(0).unsqueeze(0)
        met = po.synth.Metamer(im0, model, initial_image=im_init,
                               loss_function=po.tools.optim.l2_norm,
                               range_penalty_lambda=0)

        coarse_to_fine_kwargs = {'change_scale_criterion': None,
                                 'ctf_iters_to_check': 15}
        # this is the same as the default optimizer, but we explicitly
        # instantiate it anyway, in case we change the defaults at some point
        optim = torch.optim.Adam([met.synthesized_signal], lr=.01,
                                 amsgrad=True)
        output = met.synthesize(max_iter=200, optimizer=optim,
                                coarse_to_fine='together',
                                coarse_to_fine_kwargs=coarse_to_fine_kwargs)

        if run_test:
            np.testing.assert_allclose(
                po.to_numpy(output).squeeze(), im_synth.squeeze(), rtol=1e-4, atol=1e-4,
            )

            np.testing.assert_allclose(
                po.to_numpy(model(output)).squeeze(), rep_synth.squeeze(), rtol=1e-4, atol=1e-4
            )
        else:
            return met

    @pytest.mark.parametrize("n_scales", [1, 2, 3, 4])
    @pytest.mark.parametrize("n_orientations", [2, 3, 4])
    @pytest.mark.parametrize("spatial_corr_width", [3, 5, 7, 9])
    @pytest.mark.parametrize("use_true_correlations", [False, True])
    def test_portilla_simoncelli_scales(
        self,
        n_scales,
        n_orientations,
        spatial_corr_width,
        use_true_correlations,
        portilla_simoncelli_scales
    ):
        with np.load(portilla_simoncelli_scales) as f:
            key = f'scale_{n_scales}_ori_{n_orientations}_width_{spatial_corr_width}_corr_{use_true_correlations}'
            saved = f[key]

        model = po.simul.PortillaSimoncelli(
            [256, 256],
            n_scales=n_scales,
            n_orientations=n_orientations,
            spatial_corr_width=spatial_corr_width,
            use_true_correlations=use_true_correlations).to(DEVICE)

        output = model._get_representation_scales()

        for (oo, ss) in zip(output, saved):
            if str(oo) != ss:
                raise ValueError("Scales do not match.")


class TestFilters:
    @pytest.mark.parametrize("std", [5., torch.tensor(1., device=DEVICE), -1., 0.])
    @pytest.mark.parametrize("kernel_size", [(31, 31), (3, 2), (7, 7), 5])
    @pytest.mark.parametrize("out_channels", [1, 3, 10])
    def test_circular_gaussian2d_shape(self, std, kernel_size, out_channels):
        if std <= 0.:
            with pytest.raises(AssertionError):
                circular_gaussian2d((7, 7), std)
        else:
            filt = circular_gaussian2d(kernel_size, std, out_channels)
            if isinstance(kernel_size, int):
                kernel_size = (kernel_size, kernel_size)
            assert filt.shape == (out_channels, 1, *kernel_size)
            assert filt.sum().isclose(torch.ones(1, device=DEVICE) * out_channels)

    def test_circular_gaussian2d_wrong_std_length(self):
        std = torch.tensor([1., 2.], device=DEVICE)
        out_channels = 3
        with pytest.raises(AssertionError):
            circular_gaussian2d((7, 7), std, out_channels)

    @pytest.mark.parametrize("kernel_size", [5, 11, 20])
    @pytest.mark.parametrize("std", [1., 20., 0.])
    def test_gaussian1d(self, kernel_size, std):
        if std <= 0:
            with pytest.raises(AssertionError):
                gaussian1d(kernel_size, std)
        else:
            filt = gaussian1d(kernel_size, std)
            assert filt.sum().isclose(torch.ones(1))
            assert filt.shape == torch.Size([kernel_size])<|MERGE_RESOLUTION|>--- conflicted
+++ resolved
@@ -10,19 +10,12 @@
 from plenoptic.simulate.canonical_computations import gaussian1d, circular_gaussian2d
 import plenoptic as po
 import torch
-<<<<<<< HEAD
 import numpy as np
 import pytest
 import matplotlib.pyplot as plt
+from packaging import version
 import os
 os.environ['CUBLAS_WORKSPACE_CONFIG'] = ':4096:8'
-=======
-import os.path as op
-from test_metric import osf_download
-from plenoptic.simulate.canonical_computations import (gaussian1d, circular_gaussian2d)
-from conftest import DEVICE, DATA_DIR
-from packaging import version
->>>>>>> 58869b86
 
 
 @pytest.fixture()
@@ -378,6 +371,7 @@
         else:
             return met
 
+
     @pytest.mark.parametrize("n_scales", [1, 2, 3, 4])
     @pytest.mark.parametrize("n_orientations", [2, 3, 4])
     @pytest.mark.parametrize("spatial_corr_width", [3, 5, 7, 9])
